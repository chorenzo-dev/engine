import { describe, it, expect, beforeEach, jest } from '@jest/globals';
import { stringify as yamlStringify } from 'yaml';

const mockHomedir = jest.fn<() => string>(() => '/test/home');
const mockTmpdir = jest.fn<() => string>(() => '/tmp');
const mockMkdirSync =
  jest.fn<(path: string, options?: { recursive?: boolean }) => void>();
const mockExistsSync = jest.fn<(path: string) => boolean>();
const mockRmSync =
  jest.fn<
    (path: string, options?: { recursive?: boolean; force?: boolean }) => void
  >();
const mockUnlinkSync = jest.fn<(path: string) => void>();
<<<<<<< HEAD
const mockWriteYaml = jest.fn<(path: string, data: unknown) => Promise<void>>();
const mockReadYaml = jest.fn<(path: string) => Promise<unknown>>();
const mockWriteJson = jest.fn<(path: string, data: unknown) => Promise<void>>();
const mockReadJson = jest.fn<(path: string) => Promise<unknown>>();
const mockSpawnSync = jest.fn<
  () => {
    error?: Error;
    status: number;
    stdout?: string;
    stderr?: string;
    signal?: string;
  }
>();
const mockCheckGitAvailable = jest.fn<() => Promise<void>>();
const mockCloneRepository =
  jest.fn<(repo: string, path: string, ref: string) => Promise<void>>();
const mockQuery = jest.fn<() => AsyncGenerator<unknown, void, unknown>>();

=======
const mockReadFileSync = jest.fn<(path: string, encoding?: string) => string>();
const mockWriteFileSync =
  jest.fn<(path: string, data: string, encoding?: string) => void>();
const mockClone =
  jest.fn<(repo: string, path: string, options?: unknown) => Promise<void>>();
const mockRaw = jest.fn<(args: string[]) => Promise<string>>();
>>>>>>> 5d39cff0
jest.unstable_mockModule('os', () => ({
  homedir: mockHomedir,
  tmpdir: mockTmpdir,
}));

jest.unstable_mockModule('fs', () => ({
  mkdirSync: mockMkdirSync,
  existsSync: mockExistsSync,
  rmSync: mockRmSync,
  unlinkSync: mockUnlinkSync,
  readFileSync: mockReadFileSync,
  writeFileSync: mockWriteFileSync,
}));

<<<<<<< HEAD
jest.unstable_mockModule('child_process', () => ({
  spawnSync: mockSpawnSync,
}));

jest.unstable_mockModule('../utils/yaml.utils', () => ({
  writeYaml: mockWriteYaml,
  readYaml: mockReadYaml,
  YamlError: class YamlError extends Error {
    constructor(
      message: string,
      public readonly code: string
    ) {
      super(message);
      this.name = 'YamlError';
    }
  },
}));

jest.unstable_mockModule('../utils/json.utils', () => ({
  writeJson: mockWriteJson,
  readJson: mockReadJson,
}));

jest.unstable_mockModule('../utils/git-operations.utils', () => ({
  checkGitAvailable: mockCheckGitAvailable,
  cloneRepository: mockCloneRepository,
  GitError: class GitError extends Error {
    constructor(
      message: string,
      public readonly code: string
    ) {
      super(message);
      this.name = 'GitError';
    }
  },
=======
jest.unstable_mockModule('simple-git', () => ({
  simpleGit: jest.fn(() => ({
    clone: mockClone,
    raw: mockRaw,
  })),
>>>>>>> 5d39cff0
}));

jest.unstable_mockModule('@anthropic-ai/claude-code', () => ({
  query: mockQuery,
}));

describe('Init Command Integration Tests', () => {
  let performInit: typeof import('./init').performInit;
  let mockProgress: jest.Mock;

  const setupDefaultMocks = () => {
    mockHomedir.mockImplementation(() => '/test/home');
    mockTmpdir.mockImplementation(() => '/tmp');
    mockMkdirSync.mockImplementation(() => undefined);
    mockExistsSync.mockImplementation(() => false);
    mockRmSync.mockImplementation(() => undefined);
    mockUnlinkSync.mockImplementation(() => undefined);
    const defaultConfig = {
      libraries: {
        core: {
          repo: 'https://github.com/chorenzo-dev/recipes-core.git',
          ref: 'main',
        },
<<<<<<< HEAD
      })
    );
    mockWriteJson.mockImplementation(() => Promise.resolve(undefined));
    mockReadJson.mockImplementation(() => Promise.resolve({}));
    mockCheckGitAvailable.mockImplementation(() => Promise.resolve(undefined));
    mockCloneRepository.mockImplementation(() => Promise.resolve(undefined));
    mockQuery.mockImplementation(async function* () {
      yield { type: 'result', is_error: false };
    });
    mockSpawnSync.mockImplementation(() => ({
      error: undefined,
      status: 0,
      stdout: 'Claude CLI is working',
      stderr: '',
      signal: undefined,
    }));
=======
      },
    };

    mockReadFileSync.mockImplementation((filePath: string) => {
      if (filePath.includes('config.yaml')) {
        return yamlStringify(defaultConfig);
      }
      if (filePath.includes('.json')) {
        return '{}';
      }
      return 'mock file content';
    });
    mockWriteFileSync.mockImplementation(() => undefined);
    mockClone.mockImplementation(() => Promise.resolve());
    mockRaw.mockImplementation(() => Promise.resolve('git version 2.0.0'));
>>>>>>> 5d39cff0
  };

  beforeEach(async () => {
    jest.clearAllMocks();
    setupDefaultMocks();
    mockProgress = jest.fn();

    jest.resetModules();
    const initModule = await import('./init');
    performInit = initModule.performInit;
  });

  it('should create chorenzo directory structure', async () => {
    await performInit({});

    expect(mockMkdirSync).toHaveBeenCalledWith('/test/home/.chorenzo/recipes', {
      recursive: true,
    });
  });

  it('should create config.yaml with default configuration', async () => {
    await performInit({});

    expect(mockWriteFileSync).toHaveBeenCalledWith(
      '/test/home/.chorenzo/config.yaml',
      expect.stringContaining('libraries:'),
      'utf8'
    );
  });

  it('should create state.json with default state', async () => {
    await performInit({});

    expect(mockWriteFileSync).toHaveBeenCalledWith(
      '/test/home/.chorenzo/state.json',
      JSON.stringify(
        {
          last_checked: '1970-01-01T00:00:00Z',
        },
        null,
        2
      ),
      'utf8'
    );
  });

  it('should not overwrite existing config files', async () => {
    mockExistsSync.mockImplementation((filePath: string) => {
      return (
        filePath.includes('config.yaml') || filePath.includes('state.json')
      );
    });

    await performInit({});

    expect(mockWriteFileSync).not.toHaveBeenCalled();
  });

  it('should reset workspace when reset option is provided', async () => {
    let unlinkCalls = 0;
    mockExistsSync.mockImplementation((filePath: string) => {
      if (filePath.includes('recipes')) return true;
      if (filePath.includes('config.yaml') || filePath.includes('state.json')) {
        return unlinkCalls < 2;
      }
      return false;
    });

    mockUnlinkSync.mockImplementation(() => {
      unlinkCalls++;
    });

    await performInit({ reset: true });

    expect(mockRmSync).toHaveBeenCalledWith('/test/home/.chorenzo/recipes', {
      recursive: true,
      force: true,
    });
    expect(mockUnlinkSync).toHaveBeenCalledWith(
      '/test/home/.chorenzo/config.yaml'
    );
    expect(mockUnlinkSync).toHaveBeenCalledWith(
      '/test/home/.chorenzo/state.json'
    );
    expect(mockWriteFileSync).toHaveBeenCalledWith(
      '/test/home/.chorenzo/config.yaml',
      expect.stringContaining('libraries:'),
      'utf8'
    );
    expect(mockWriteFileSync).toHaveBeenCalledWith(
      '/test/home/.chorenzo/state.json',
      expect.stringMatching(/^\{[\s\S]*\}$/),
      'utf8'
    );
  });

  it('should skip cloning if library directory already exists', async () => {
    mockExistsSync.mockImplementation((filePath: string) => {
      return filePath.includes('/core');
    });

    await performInit({}, mockProgress);

    expect(mockProgress).toHaveBeenCalledWith('Skipping core (already exists)');
    expect(mockClone).not.toHaveBeenCalled();
  });

  it('should handle git clone failures gracefully', async () => {
    mockClone.mockImplementation(() =>
      Promise.reject(new Error('Network error'))
    );

    await performInit({}, mockProgress);

    expect(mockProgress).toHaveBeenCalledWith(
      'Warning: Failed to clone core after retry, skipping...'
    );
    expect(mockWriteFileSync).toHaveBeenCalledWith(
      '/test/home/.chorenzo/config.yaml',
      expect.stringContaining('libraries:'),
      'utf8'
    );
  });

  it('should handle running init twice without errors', async () => {
    await performInit({});

    jest.clearAllMocks();
    setupDefaultMocks();
    mockExistsSync.mockImplementation((filePath: string) => {
      return (
        filePath.includes('/core') ||
        filePath.includes('config.yaml') ||
        filePath.includes('state.yaml')
      );
    });

    await expect(performInit({}, mockProgress)).resolves.not.toThrow();

    expect(mockProgress).toHaveBeenCalledWith('Skipping core (already exists)');
    expect(mockClone).not.toHaveBeenCalled();
  });

  it('should handle corrupted workspace state and recreate missing components', async () => {
    mockExistsSync.mockImplementation((filePath: string) => {
      if (filePath.includes('config.yaml')) return true;
      if (filePath.includes('state.yaml')) return false;
      if (filePath.includes('/core')) return false;
      return false;
    });

    await performInit({}, mockProgress);

    expect(mockMkdirSync).toHaveBeenCalledWith('/test/home/.chorenzo/recipes', {
      recursive: true,
    });
    expect(mockWriteFileSync).toHaveBeenCalledWith(
      '/test/home/.chorenzo/state.json',
      expect.stringMatching(/^\{[\s\S]*\}$/),
      'utf8'
    );
    expect(mockWriteFileSync).not.toHaveBeenCalledWith(
      '/test/home/.chorenzo/config.yaml',
      expect.stringContaining('libraries:'),
      'utf8'
    );
    expect(mockClone).toHaveBeenCalled();
    expect(mockProgress).toHaveBeenCalledWith(
      'Creating directory structure...'
    );
    expect(mockProgress).toHaveBeenCalledWith(
      'Setting up configuration files...'
    );
  });

  it('should handle permission errors during directory creation', async () => {
    mockMkdirSync.mockImplementation(() => {
      throw new Error('EACCES: permission denied');
    });

    await expect(performInit({})).rejects.toThrow('EACCES: permission denied');
  });

  it('should handle invalid config YAML file', async () => {
    mockExistsSync.mockImplementation((filePath: string) => {
      return filePath.includes('config.yaml');
    });

    mockReadFileSync.mockImplementation((filePath: string) => {
      if (filePath.includes('config.yaml')) {
        return 'invalid: yaml: content: [unclosed';
      }
      return 'mock file content';
    });

    await expect(performInit({})).rejects.toThrow();
  });

  it('should handle writeFileSync failures', async () => {
    mockWriteFileSync.mockImplementation(() => {
      throw new Error('ENOSPC: no space left on device');
    });

    await expect(performInit({})).rejects.toThrow(
      'ENOSPC: no space left on device'
    );
  });

  it('should succeed when Claude Code is authenticated via environment variables', async () => {
    setupDefaultMocks();
    const originalEnv = process.env.ANTHROPIC_API_KEY;
    process.env.ANTHROPIC_API_KEY = 'sk-ant-test-key';

    try {
      await expect(performInit({}, mockProgress)).resolves.not.toThrow();
      expect(mockProgress).toHaveBeenCalledWith(
        'Checking Claude Code authentication...'
      );
    } finally {
      if (originalEnv) {
        process.env.ANTHROPIC_API_KEY = originalEnv;
      } else {
        delete process.env.ANTHROPIC_API_KEY;
      }
    }
  });

  it('should fail when Claude Code is not authenticated', async () => {
    setupDefaultMocks();
    mockSpawnSync.mockImplementation(() => ({
      error: new Error('Command not found'),
      status: -1,
      stdout: '',
      stderr: 'claude: command not found',
      signal: undefined,
    }));

    await expect(performInit({})).rejects.toThrow(
      'Claude Code is not authenticated. Please complete authentication setup.'
    );
  });

  it('should fail when Claude Code CLI reports authentication required', async () => {
    setupDefaultMocks();
    mockSpawnSync
      .mockImplementationOnce(() => ({
        error: undefined,
        status: 0,
        stdout: 'claude version 1.0.0',
        stderr: '',
        signal: undefined,
      }))
      .mockImplementationOnce(() => ({
        error: undefined,
        status: 1,
        stdout: 'Please run `/login` to authenticate',
        stderr: '',
        signal: undefined,
      }));

    await expect(performInit({})).rejects.toThrow(
      'Claude Code is not authenticated. Please complete authentication setup.'
    );
  });
});<|MERGE_RESOLUTION|>--- conflicted
+++ resolved
@@ -11,33 +11,14 @@
     (path: string, options?: { recursive?: boolean; force?: boolean }) => void
   >();
 const mockUnlinkSync = jest.fn<(path: string) => void>();
-<<<<<<< HEAD
-const mockWriteYaml = jest.fn<(path: string, data: unknown) => Promise<void>>();
-const mockReadYaml = jest.fn<(path: string) => Promise<unknown>>();
-const mockWriteJson = jest.fn<(path: string, data: unknown) => Promise<void>>();
-const mockReadJson = jest.fn<(path: string) => Promise<unknown>>();
-const mockSpawnSync = jest.fn<
-  () => {
-    error?: Error;
-    status: number;
-    stdout?: string;
-    stderr?: string;
-    signal?: string;
-  }
->();
-const mockCheckGitAvailable = jest.fn<() => Promise<void>>();
-const mockCloneRepository =
-  jest.fn<(repo: string, path: string, ref: string) => Promise<void>>();
-const mockQuery = jest.fn<() => AsyncGenerator<unknown, void, unknown>>();
-
-=======
 const mockReadFileSync = jest.fn<(path: string, encoding?: string) => string>();
 const mockWriteFileSync =
   jest.fn<(path: string, data: string, encoding?: string) => void>();
 const mockClone =
   jest.fn<(repo: string, path: string, options?: unknown) => Promise<void>>();
 const mockRaw = jest.fn<(args: string[]) => Promise<string>>();
->>>>>>> 5d39cff0
+const mockQuery = jest.fn<() => AsyncGenerator<unknown, void, unknown>>();
+const mockCheckClaudeCodeAuth = jest.fn<() => Promise<boolean>>();
 jest.unstable_mockModule('os', () => ({
   homedir: mockHomedir,
   tmpdir: mockTmpdir,
@@ -52,49 +33,15 @@
   writeFileSync: mockWriteFileSync,
 }));
 
-<<<<<<< HEAD
-jest.unstable_mockModule('child_process', () => ({
-  spawnSync: mockSpawnSync,
-}));
-
-jest.unstable_mockModule('../utils/yaml.utils', () => ({
-  writeYaml: mockWriteYaml,
-  readYaml: mockReadYaml,
-  YamlError: class YamlError extends Error {
-    constructor(
-      message: string,
-      public readonly code: string
-    ) {
-      super(message);
-      this.name = 'YamlError';
-    }
-  },
-}));
-
-jest.unstable_mockModule('../utils/json.utils', () => ({
-  writeJson: mockWriteJson,
-  readJson: mockReadJson,
-}));
-
-jest.unstable_mockModule('../utils/git-operations.utils', () => ({
-  checkGitAvailable: mockCheckGitAvailable,
-  cloneRepository: mockCloneRepository,
-  GitError: class GitError extends Error {
-    constructor(
-      message: string,
-      public readonly code: string
-    ) {
-      super(message);
-      this.name = 'GitError';
-    }
-  },
-=======
 jest.unstable_mockModule('simple-git', () => ({
   simpleGit: jest.fn(() => ({
     clone: mockClone,
     raw: mockRaw,
   })),
->>>>>>> 5d39cff0
+}));
+
+jest.unstable_mockModule('../utils/claude.utils', () => ({
+  checkClaudeCodeAuth: mockCheckClaudeCodeAuth,
 }));
 
 jest.unstable_mockModule('@anthropic-ai/claude-code', () => ({
@@ -118,24 +65,6 @@
           repo: 'https://github.com/chorenzo-dev/recipes-core.git',
           ref: 'main',
         },
-<<<<<<< HEAD
-      })
-    );
-    mockWriteJson.mockImplementation(() => Promise.resolve(undefined));
-    mockReadJson.mockImplementation(() => Promise.resolve({}));
-    mockCheckGitAvailable.mockImplementation(() => Promise.resolve(undefined));
-    mockCloneRepository.mockImplementation(() => Promise.resolve(undefined));
-    mockQuery.mockImplementation(async function* () {
-      yield { type: 'result', is_error: false };
-    });
-    mockSpawnSync.mockImplementation(() => ({
-      error: undefined,
-      status: 0,
-      stdout: 'Claude CLI is working',
-      stderr: '',
-      signal: undefined,
-    }));
-=======
       },
     };
 
@@ -151,7 +80,10 @@
     mockWriteFileSync.mockImplementation(() => undefined);
     mockClone.mockImplementation(() => Promise.resolve());
     mockRaw.mockImplementation(() => Promise.resolve('git version 2.0.0'));
->>>>>>> 5d39cff0
+    mockQuery.mockImplementation(async function* () {
+      yield { type: 'result', is_error: false };
+    });
+    mockCheckClaudeCodeAuth.mockImplementation(() => Promise.resolve(true));
   };
 
   beforeEach(async () => {
@@ -381,13 +313,7 @@
 
   it('should fail when Claude Code is not authenticated', async () => {
     setupDefaultMocks();
-    mockSpawnSync.mockImplementation(() => ({
-      error: new Error('Command not found'),
-      status: -1,
-      stdout: '',
-      stderr: 'claude: command not found',
-      signal: undefined,
-    }));
+    mockCheckClaudeCodeAuth.mockImplementation(() => Promise.resolve(false));
 
     await expect(performInit({})).rejects.toThrow(
       'Claude Code is not authenticated. Please complete authentication setup.'
@@ -396,21 +322,7 @@
 
   it('should fail when Claude Code CLI reports authentication required', async () => {
     setupDefaultMocks();
-    mockSpawnSync
-      .mockImplementationOnce(() => ({
-        error: undefined,
-        status: 0,
-        stdout: 'claude version 1.0.0',
-        stderr: '',
-        signal: undefined,
-      }))
-      .mockImplementationOnce(() => ({
-        error: undefined,
-        status: 1,
-        stdout: 'Please run `/login` to authenticate',
-        stderr: '',
-        signal: undefined,
-      }));
+    mockCheckClaudeCodeAuth.mockImplementation(() => Promise.resolve(false));
 
     await expect(performInit({})).rejects.toThrow(
       'Claude Code is not authenticated. Please complete authentication setup.'
