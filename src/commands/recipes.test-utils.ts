--- conflicted
+++ resolved
@@ -378,11 +378,7 @@
     emit: jest.fn(),
   }));
   mockRmSync.mockImplementation(() => {});
-<<<<<<< HEAD
   mockQuery.mockImplementation(function* () {
-    yield { type: 'result', is_error: false };
-=======
-  mockQuery.mockImplementation(async function* () {
     const validationResult = {
       valid: true,
       violations: [],
@@ -404,7 +400,6 @@
       is_error: false,
       result: JSON.stringify(validationResult),
     };
->>>>>>> efa7abd5
   });
 };
 
