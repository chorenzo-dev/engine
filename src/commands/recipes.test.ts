--- conflicted
+++ resolved
@@ -3687,12 +3687,8 @@
         });
 
         expect(result.executionResults).toHaveLength(1);
-<<<<<<< HEAD
         expect(result.executionResults[0]?.success).toBe(true);
         expect(result.executionResults[0]?.projectPath).toBe('workspace');
-=======
-        expect(result.executionResults[0].success).toBe(true);
-        expect(result.executionResults[0].projectPath).toBe('workspace');
 
         expect(mockWriteFileAtomicSync).toHaveBeenCalled();
         const writeCall = mockWriteFileAtomicSync.mock.calls.find((call) =>
@@ -3705,7 +3701,6 @@
             true
           );
         }
->>>>>>> 60b90cfe
       });
 
       it('should apply recipe with project.ecosystem requirement', async () => {
