import {
  describe,
  it,
  expect,
  beforeEach,
  afterEach,
  jest,
} from '@jest/globals';
import * as fs from 'fs';
import { stringify as yamlStringify } from 'yaml';

const mockHomedir = jest.fn<() => string>(() => '/test/home');
const mockTmpdir = jest.fn<() => string>(() => '/tmp');
const mockExistsSync = jest.fn<(path: string) => boolean>();
const mockStatSync = jest.fn<(path: string) => fs.Stats>();
const mockReaddirSync = jest.fn<(path: string) => string[]>();
const mockReadFileSync = jest.fn<(path: string, encoding?: string) => string>();
<<<<<<< HEAD
const mockReadYaml = jest.fn<(path: string) => Promise<unknown>>();
const mockWriteYaml = jest.fn<(path: string, data: unknown) => Promise<void>>();
const mockParseYaml = jest.fn<(content: string) => unknown>();
const mockReadJson = jest.fn<(path: string) => Promise<unknown>>();
const mockWriteJson = jest.fn<(path: string, data: unknown) => Promise<void>>();
=======
>>>>>>> 5d39cff0
const mockQuery = jest.fn();
const mockPerformAnalysis =
  jest.fn<() => Promise<import('./analyze').AnalysisResult>>();
const mockRmSync = jest.fn();
const mockMkdirSync = jest.fn();
const mockWriteFileSync = jest.fn();
const mockAppendFileSync = jest.fn();
const mockCreateWriteStream = jest.fn();

jest.unstable_mockModule('os', () => ({
  homedir: mockHomedir,
  tmpdir: mockTmpdir,
}));

jest.unstable_mockModule('fs', () => ({
  existsSync: mockExistsSync,
  statSync: mockStatSync,
  readdirSync: mockReaddirSync,
  readFileSync: mockReadFileSync,
  rmSync: mockRmSync,
  mkdirSync: mockMkdirSync,
  writeFileSync: mockWriteFileSync,
  appendFileSync: mockAppendFileSync,
  createWriteStream: mockCreateWriteStream,
}));

<<<<<<< HEAD
jest.unstable_mockModule('../utils/yaml.utils', () => ({
  readYaml: mockReadYaml,
  writeYaml: mockWriteYaml,
  parseYaml: mockParseYaml,
}));

jest.unstable_mockModule('../utils/json.utils', () => ({
  readJson: mockReadJson,
  writeJson: mockWriteJson,
}));

=======
>>>>>>> 5d39cff0
jest.unstable_mockModule('@anthropic-ai/claude-code', () => ({
  query: mockQuery,
}));

jest.unstable_mockModule('./analyze', () => ({
  performAnalysis: mockPerformAnalysis,
}));

jest.unstable_mockModule('simple-git', () => ({
  simpleGit: jest.fn(() => ({
    fetch: jest
      .fn<(remote: string, ref: string) => Promise<void>>()
      .mockResolvedValue(void 0),
    reset: jest
      .fn<(options: string[]) => Promise<void>>()
      .mockResolvedValue(void 0),
    clone: jest
      .fn<
        (
          repoUrl: string,
          targetPath: string,
          options?: string[]
        ) => Promise<void>
      >()
      .mockResolvedValue(void 0),
    raw: jest
      .fn<(args: string[]) => Promise<string>>()
      .mockResolvedValue('git version 2.0.0'),
  })),
}));

jest.unstable_mockModule('@anthropic-ai/claude-code', () => ({
  query: mockQuery,
}));

describe('Recipes Command Integration Tests', () => {
  let performRecipesValidate: typeof import('./recipes').performRecipesValidate;
  let performRecipesApply: typeof import('./recipes').performRecipesApply;

  const createMockYamlData = (
    options: {
      recipeId?: string;
      category?: string;
      variants?: Array<{ id: string; fix_prompt: string }>;
      requires?: Array<{ key: string; equals: string }>;
      provides?: string[];
    } = {}
  ) => {
    const {
      recipeId = 'test-recipe',
      category = 'test',
      variants = [{ id: 'basic', fix_prompt: 'fixes/basic.md' }],
      requires = [],
      provides = ['test-functionality'],
    } = options;

    return {
      config: {
        libraries: {
          'test-recipe': {
            repo: 'https://github.com/test/test-recipe.git',
            ref: 'main',
          },
        },
      },
      metadata: {
        id: recipeId,
        category,
        summary: 'Test recipe',
        ecosystems: [
          {
            id: 'javascript',
            default_variant: 'basic',
            variants,
          },
        ],
        provides,
        requires,
      },
    };
  };

  const setupDefaultMocks = () => {
    mockHomedir.mockImplementation(() => '/test/home');
    mockTmpdir.mockImplementation(() => '/tmp');
    mockExistsSync.mockImplementation(() => {
      return true;
    });
    mockStatSync.mockImplementation(
      () =>
        ({
          isDirectory: () => true,
          isFile: () => false,
        }) as fs.Stats
    );
    mockReaddirSync.mockImplementation(() => []);
    const mockYamlData = createMockYamlData();
    mockReadFileSync.mockImplementation((filePath: string) => {
      if (filePath.includes('prompt.md')) {
        return '## Goal\nTest goal\n\n## Investigation\nTest investigation\n\n## Expected Output\nTest output';
      } else if (filePath.includes('fixes/basic.md')) {
        return 'Basic fix prompt content';
      } else if (filePath.includes('plan') && filePath.includes('.md')) {
        return `title: "test plan"
steps:
  - type: configure
    description: test
outputs:
  test_feature.exists: true`;
      } else if (filePath.includes('config.yaml')) {
        return yamlStringify(mockYamlData.config);
      } else if (filePath.includes('metadata.yaml')) {
        return yamlStringify(mockYamlData.metadata);
      } else if (filePath.includes('.json')) {
        return '{}';
      }
      return '';
    });
    mockCreateWriteStream.mockImplementation(() => ({
      write: jest.fn(),
      end: jest.fn(),
      on: jest.fn(),
      once: jest.fn(),
      emit: jest.fn(),
    }));
    mockRmSync.mockImplementation(() => {});
    mockWriteYaml.mockImplementation(() => Promise.resolve());
    mockQuery.mockImplementation(async function* () {
      yield { type: 'result', is_error: false };
    });
  };

  beforeEach(async () => {
    jest.clearAllMocks();
    setupDefaultMocks();

    const recipesModule = await import('./recipes');
    performRecipesValidate = recipesModule.performRecipesValidate;
    performRecipesApply = recipesModule.performRecipesApply;
  });

  afterEach(() => {
    jest.resetModules();
    jest.restoreAllMocks();
  });

  it('should detect recipe folder input type', async () => {
    const options = { target: '/path/to/recipe' };

    const recipeData = {
      id: 'recipe',
      category: 'test',
      summary: 'Test recipe',
      ecosystems: [
        {
          id: 'javascript',
          default_variant: 'basic',
          variants: [
            {
              id: 'basic',
              fix_prompt: 'fixes/basic.md',
            },
          ],
        },
      ],
      provides: ['test-functionality'],
      requires: [],
    };

    mockReadFileSync.mockImplementation((filePath: string) => {
      if (filePath.includes('prompt.md')) {
        return '## Goal\nTest goal\n\n## Investigation\nTest investigation\n\n## Expected Output\nTest output';
      } else if (filePath.includes('fixes/basic.md')) {
        return 'Basic fix prompt content';
      } else if (filePath.includes('metadata.yaml')) {
        return yamlStringify(recipeData);
      }
      return '';
    });

    const mockProgress = jest.fn();
    const result = await performRecipesValidate(options, mockProgress);

    expect(result.context.inputType).toBe('recipe-folder');
    expect(result.context.target).toBe('/path/to/recipe');
    expect(result.context.resolvedPath).toBe('/path/to/recipe');
    expect(result.context.recipesValidated).toEqual(['recipe']);
    expect(result.messages).toBeDefined();
    expect(
      result.messages.some(
        (msg) =>
          msg.type === 'success' &&
          msg.text.includes("Recipe 'recipe' is valid")
      )
    ).toBe(true);
    expect(mockProgress).toHaveBeenCalledWith(
      'Validating recipe folder: /path/to/recipe'
    );
  });

  it('should detect library input type', async () => {
    const options = { target: '/path/to/library' };

    mockExistsSync.mockImplementation((filePath: string) => {
      if (filePath === '/path/to/library') return true;
      if (filePath === '/path/to/library/metadata.yaml') return false;
      if (filePath === '/path/to/library/recipe1') return true;
      if (filePath === '/path/to/library/recipe2') return true;
      if (filePath === '/path/to/library/recipe1/metadata.yaml') return true;
      if (filePath === '/path/to/library/recipe2/metadata.yaml') return true;
      if (filePath === '/path/to/library/recipe1/prompt.md') return true;
      if (filePath === '/path/to/library/recipe2/prompt.md') return true;
      if (filePath === '/path/to/library/recipe1/fixes') return true;
      if (filePath === '/path/to/library/recipe2/fixes') return true;
      if (filePath === '/path/to/library/recipe1/fixes/basic.md') return true;
      if (filePath === '/path/to/library/recipe2/fixes/basic.md') return true;
      return false;
    });

    mockStatSync.mockImplementation(
      (filePath: string) =>
        ({
          isDirectory: () => !filePath.includes('.'),
          isFile: () => filePath.includes('.'),
        }) as fs.Stats
    );

    mockReaddirSync.mockImplementation((dirPath: string) => {
      if (dirPath === '/path/to/library') {
        return ['recipe1', 'recipe2'];
      }
      return [];
    });

    mockReadFileSync.mockImplementation((filePath: string) => {
      if (filePath.includes('prompt.md')) {
        return '## Goal\nTest goal\n\n## Investigation\nTest investigation\n\n## Expected Output\nTest output';
      } else if (filePath.includes('fixes/basic.md')) {
        return 'Basic fix prompt content';
      } else if (filePath.includes('recipe1/metadata.yaml')) {
        return yamlStringify({
          id: 'recipe1',
          category: 'test',
          summary: 'Recipe 1',
          ecosystems: [
            {
              id: 'javascript',
              default_variant: 'basic',
              variants: [{ id: 'basic', fix_prompt: 'fixes/basic.md' }],
            },
          ],
          provides: ['feature1'],
          requires: [],
        });
      } else if (filePath.includes('recipe2/metadata.yaml')) {
        return yamlStringify({
          id: 'recipe2',
          category: 'test',
          summary: 'Recipe 2',
          ecosystems: [
            {
              id: 'python',
              default_variant: 'basic',
              variants: [{ id: 'basic', fix_prompt: 'fixes/basic.md' }],
            },
          ],
          provides: ['feature2'],
          requires: [],
        });
      }
      return '';
    });

    const mockProgress = jest.fn();
    const result = await performRecipesValidate(options, mockProgress);

    expect(result.context.inputType).toBe('library');
    expect(result.context.target).toBe('/path/to/library');
    expect(result.context.resolvedPath).toBe('/path/to/library');
    expect(result.context.recipesValidated).toEqual(
      expect.arrayContaining(['recipe1', 'recipe2'])
    );
    expect(result.summary).toBeDefined();
    expect(result.summary!.total).toBe(2);
    expect(result.summary!.valid).toBe(2);
    expect(mockProgress).toHaveBeenCalledWith(
      'This will validate all recipes in the library: /path/to/library'
    );
  });

  it('should handle recipe search in nested directories', async () => {
    const options = { target: 'nested-recipe' };

    mockExistsSync.mockImplementation((filePath: string) => {
      if (filePath === '/test/home/.chorenzo/recipes') return true;
      if (filePath === '/test/home/.chorenzo/recipes/lib1') return true;
      if (filePath === '/test/home/.chorenzo/recipes/lib2') return true;
      if (filePath === '/test/home/.chorenzo/recipes/lib1/nested-recipe')
        return true;
      if (
        filePath ===
        '/test/home/.chorenzo/recipes/lib1/nested-recipe/metadata.yaml'
      )
        return true;
      if (
        filePath === '/test/home/.chorenzo/recipes/lib1/nested-recipe/prompt.md'
      )
        return true;
      if (filePath === '/test/home/.chorenzo/recipes/lib1/nested-recipe/fixes')
        return true;
      if (
        filePath ===
        '/test/home/.chorenzo/recipes/lib1/nested-recipe/fixes/basic.md'
      )
        return true;
      return false;
    });

    mockStatSync.mockImplementation(
      (filePath: string) =>
        ({
          isDirectory: () => {
            return (
              filePath === '/test/home/.chorenzo/recipes' ||
              filePath === '/test/home/.chorenzo/recipes/lib1' ||
              filePath === '/test/home/.chorenzo/recipes/lib2' ||
              filePath === '/test/home/.chorenzo/recipes/lib1/nested-recipe'
            );
          },
          isFile: () => filePath.includes('.'),
        }) as fs.Stats
    );

    mockReaddirSync.mockImplementation((dirPath: string) => {
      if (dirPath === '/test/home/.chorenzo/recipes') {
        return ['lib1', 'lib2'];
      } else if (dirPath === '/test/home/.chorenzo/recipes/lib1') {
        return ['nested-recipe'];
      } else if (dirPath === '/test/home/.chorenzo/recipes/lib2') {
        return [];
      }
      return [];
    });

    mockReadFileSync.mockImplementation((filePath: string) => {
      if (filePath.includes('prompt.md')) {
        return '## Goal\nTest goal\n\n## Investigation\nTest investigation\n\n## Expected Output\nTest output';
      } else if (filePath.includes('fixes/basic.md')) {
        return 'Basic fix prompt content';
      } else if (filePath.includes('metadata.yaml')) {
        return yamlStringify({
          id: 'nested-recipe',
          category: 'test',
          summary: 'Nested recipe',
          ecosystems: [
            {
              id: 'javascript',
              default_variant: 'basic',
              variants: [
                {
                  id: 'basic',
                  fix_prompt: 'fixes/basic.md',
                },
              ],
            },
          ],
          provides: ['nested-functionality'],
          requires: [],
        });
      }
      return '';
    });

    const mockProgress = jest.fn();
    const result = await performRecipesValidate(options, mockProgress);

    expect(result.context.inputType).toBe('recipe-name');
    expect(result.context.target).toBe('nested-recipe');
    expect(result.context.resolvedPath).toBe('nested-recipe');
    expect(result.context.recipesValidated).toEqual(['nested-recipe']);
    expect(result.messages).toBeDefined();
    expect(
      result.messages.some(
        (msg) =>
          msg.type === 'success' &&
          msg.text.includes("Recipe 'nested-recipe' is valid")
      )
    ).toBe(true);
    expect(mockProgress).toHaveBeenCalledWith(
      'Searching for recipe: nested-recipe'
    );
  });

  it('should detect git URL input type', async () => {
    const options = { target: 'https://github.com/user/recipes.git' };

    const mockProgress = jest.fn();
    const result = await performRecipesValidate(options, mockProgress);

    expect(result.context.inputType).toBe('git-url');
    expect(result.context.target).toBe('https://github.com/user/recipes.git');
    expect(result.context.resolvedPath).toBe(
      'https://github.com/user/recipes.git'
    );
    expect(result.summary).toBeDefined();
    expect(result.summary!.total).toBe(0);
    expect(mockProgress).toHaveBeenCalledWith(
      'This will clone and validate recipes from: https://github.com/user/recipes.git'
    );
    expect(mockProgress).toHaveBeenCalledWith('Cloning repository...');
    expect(mockProgress).toHaveBeenCalledWith('Validating cloned recipes...');
  });

  it('should handle path resolution with tilde', async () => {
    const options = { target: '~/my-recipes/test-recipe' };

    mockReadFileSync.mockImplementation((filePath: string) => {
      if (filePath.includes('prompt.md')) {
        return '## Goal\nTest goal\n\n## Investigation\nTest investigation\n\n## Expected Output\nTest output';
      } else if (filePath.includes('fixes/basic.md')) {
        return 'Basic fix prompt content';
      } else if (filePath.includes('metadata.yaml')) {
        return yamlStringify({
          id: 'test-recipe',
          category: 'test',
          summary: 'Test recipe',
          ecosystems: [
            {
              id: 'javascript',
              default_variant: 'basic',
              variants: [
                {
                  id: 'basic',
                  fix_prompt: 'fixes/basic.md',
                },
              ],
            },
          ],
          provides: ['test-functionality'],
          requires: [],
        });
      }
      return '';
    });

    const mockProgress = jest.fn();
    const result = await performRecipesValidate(options, mockProgress);

    expect(result.context.target).toBe('~/my-recipes/test-recipe');
    expect(result.context.resolvedPath).toBe(
      '/test/home/my-recipes/test-recipe'
    );
    expect(result.context.inputType).toBe('recipe-folder');
    expect(mockProgress).toHaveBeenCalledWith(
      'Validating recipe folder: /test/home/my-recipes/test-recipe'
    );
  });

  describe('Recipes Validation', () => {
    it('should throw error when target parameter is missing', async () => {
      const options = { target: '' };

      await expect(performRecipesValidate(options)).rejects.toThrow(
        'Target parameter is required for validation'
      );
    });

    it('should handle recipe not found by name', async () => {
      const options = { target: 'nonexistent-recipe' };

      mockExistsSync.mockImplementation((filePath: string) => {
        if (filePath === '/test/home/.chorenzo/recipes') return true;
        if (filePath === '/test/home/.chorenzo/recipes/other-recipe')
          return true;
        if (
          filePath === '/test/home/.chorenzo/recipes/other-recipe/metadata.yaml'
        )
          return true;
        return false;
      });

      mockStatSync.mockImplementation(
        (filePath: string) =>
          ({
            isDirectory: () => !filePath.includes('.'),
            isFile: () => filePath.includes('.'),
          }) as fs.Stats
      );

      mockReaddirSync.mockImplementation((dirPath: string) => {
        if (dirPath === '/test/home/.chorenzo/recipes') {
          return ['other-recipe'];
        }
        return [];
      });

      await expect(performRecipesValidate(options)).rejects.toThrow(
        "Recipe 'nonexistent-recipe' not found in ~/.chorenzo/recipes"
      );
    });

    it('should handle YAML parsing errors', async () => {
      const options = { target: '/path/to/broken-recipe' };

      mockReadFileSync.mockImplementation((filePath: string) => {
        if (filePath.includes('metadata.yaml')) {
          return 'invalid: yaml: content: [unclosed';
        }
        return '';
      });

      await expect(performRecipesValidate(options)).rejects.toThrow(
        'Failed to parse metadata.yaml'
      );
    });

    it('should handle missing required files', async () => {
      const options = { target: '/path/to/incomplete-recipe' };

      mockExistsSync.mockImplementation((filePath: string) => {
        return (
          filePath === '/path/to/incomplete-recipe' ||
          filePath.includes('metadata.yaml') ||
          !filePath.includes('prompt.md')
        );
      });

      await expect(performRecipesValidate(options)).rejects.toThrow(
        'Missing prompt.md in recipe'
      );
    });

    it('should warn about non-kebab-case recipe ID', async () => {
      const options = { target: '/path/to/snake_case_recipe' };

      mockExistsSync.mockImplementation(() => true);
      mockStatSync.mockImplementation(
        () =>
          ({
            isDirectory: () => true,
            isFile: () => false,
          }) as fs.Stats
      );
      mockReaddirSync.mockImplementation(() => []);
      mockReadFileSync.mockImplementation((filePath) => {
        if (filePath.includes('prompt.md'))
          return '## Goal\nTest\n## Investigation\nTest\n## Expected Output\nTest';
        return '';
      });

      const mockYamlData = createMockYamlData({
        recipeId: 'snake_case_recipe',
        provides: ['test_feature'],
      });

      mockReadFileSync.mockImplementation((filePath: string) => {
        if (filePath.includes('prompt.md'))
          return '## Goal\nTest\n## Investigation\nTest\n## Expected Output\nTest';
        if (filePath.includes('metadata.yaml')) {
          return yamlStringify(mockYamlData.metadata);
        }
        return '';
      });

      const result = await performRecipesValidate(options);

      expect(
        result.messages.some(
          (msg) =>
            msg.type === 'warning' &&
            msg.text.includes(
              'Recipe ID should use kebab-case (lowercase letters, numbers, and hyphens only)'
            )
        )
      ).toBe(true);
    });

    it('should warn about non-kebab-case recipe category', async () => {
      const options = { target: '/path/to/test-recipe' };

      mockExistsSync.mockImplementation(() => true);
      mockStatSync.mockImplementation(
        () =>
          ({
            isDirectory: () => true,
            isFile: () => false,
          }) as fs.Stats
      );
      mockReaddirSync.mockImplementation(() => []);
      mockReadFileSync.mockImplementation((filePath) => {
        if (filePath.includes('prompt.md'))
          return '## Goal\nTest\n## Investigation\nTest\n## Expected Output\nTest';
        return '';
      });

      const mockYamlData = createMockYamlData({
        category: 'BadCategory',
        provides: ['test_feature'],
      });

      mockReadFileSync.mockImplementation((filePath: string) => {
        if (filePath.includes('prompt.md'))
          return '## Goal\nTest\n## Investigation\nTest\n## Expected Output\nTest';
        if (filePath.includes('metadata.yaml')) {
          return yamlStringify(mockYamlData.metadata);
        }
        return '';
      });

      const result = await performRecipesValidate(options);

      expect(
        result.messages.some(
          (msg) =>
            msg.type === 'warning' &&
            msg.text.includes(
              'Recipe category should use kebab-case (lowercase letters, numbers, and hyphens only)'
            )
        )
      ).toBe(true);
    });
  });

  describe('Apply Command Integration', () => {
<<<<<<< HEAD
    const setupApplyMocks = () => {
      mockParseYaml.mockReturnValue({
        plan: { outputs: { 'test_feature.exists': true } },
      });
      mockReadJson.mockResolvedValue({});
      mockWriteJson.mockResolvedValue(undefined);
      mockWriteYaml.mockResolvedValue(undefined);
    };
=======
    const setupApplyMocks = () => {};
>>>>>>> 5d39cff0

    const setupStandardFileSystemMocks = () => {
      mockExistsSync.mockImplementation((path) => {
        if (path.includes('analysis.json')) return true;
        if (path.includes('state.json')) return false;
        if (path.includes('.chorenzo/recipes')) return true;
        if (path.includes('test-recipe')) return true;
        if (path.includes('metadata.yaml')) return true;
        if (path.includes('prompt.md')) return true;
        if (path.includes('apply_recipe.md')) return true;
        return true;
      });

      mockStatSync.mockImplementation(
        () =>
          ({
            isDirectory: () => true,
            isFile: () => false,
          }) as fs.Stats
      );

      mockReaddirSync.mockImplementation((dirPath) => {
        if (dirPath.includes('.chorenzo/recipes')) {
          return ['test-recipe'];
        }
        return [];
      });
    };

    const setupSuccessfulQueryMock = () => {
      mockQuery.mockImplementation(async function* () {
        yield {
          type: 'result',
          subtype: 'success',
          result: 'Execution completed successfully',
          total_cost_usd: 0.05,
        };
      });
    };

    const setupErrorQueryMock = () => {
      mockQuery.mockImplementation(async function* () {
        yield {
          type: 'result',
          subtype: 'error',
        };
      });
    };

    const setupStandardApplyScenario = () => {
      setupStandardFileSystemMocks();
      setupSuccessfulQueryMock();

      const mockYamlData = createMockYamlData({
        provides: ['test_feature.exists'],
      });

      mockReadFileSync.mockImplementation((filePath: string) => {
        if (filePath.includes('analysis.json')) {
          return JSON.stringify({
            isMonorepo: false,
            hasWorkspacePackageManager: false,
            projects: [
              {
                path: '.',
                language: 'javascript',
                ecosystem: 'javascript',
                type: 'web_app',
                dependencies: [],
                hasPackageManager: true,
              },
            ],
          });
        }
        if (filePath.includes('config.yaml')) {
          return yamlStringify(mockYamlData.config);
        }
        if (filePath.includes('metadata.yaml')) {
          return yamlStringify(mockYamlData.metadata);
        }
        if (filePath.includes('prompt.md'))
          return '## Goal\nTest goal\n\n## Investigation\nTest investigation\n\n## Expected Output\nTest output';
        if (filePath.includes('apply_recipe.md'))
          return 'Apply the recipe {{ recipe_id }} to {{ project_path }}...';
        return '';
      });
    };

    beforeEach(() => {
      setupApplyMocks();
    });

    it('should apply recipe successfully', async () => {
      setupStandardApplyScenario();

      const result = await performRecipesApply({
        recipe: 'test-recipe',
        progress: false,
      });

      expect(result).toBeDefined();
      expect(result.summary.successfulProjects).toBe(1);
      expect(mockQuery).toHaveBeenCalledTimes(1);
    });

    it('should verify progress events and thinking state during recipe application', async () => {
      mockExistsSync.mockImplementation((path) => {
        if (path.includes('analysis.json')) return true;
        if (path.includes('state.json')) return false;
        if (path.includes('.chorenzo/recipes')) return true;
        if (path.includes('test-recipe')) return true;
        if (path.includes('metadata.yaml')) return true;
        if (path.includes('prompt.md')) return true;
        if (path.includes('apply_recipe.md')) return true;
        return true;
      });

      mockStatSync.mockImplementation(
        () =>
          ({
            isDirectory: () => true,
            isFile: () => false,
          }) as fs.Stats
      );

      mockReaddirSync.mockImplementation((dirPath) => {
        if (dirPath.includes('.chorenzo/recipes')) {
          return ['test-recipe'];
        }
        return [];
      });

      const mockYamlData = createMockYamlData({
        provides: ['test_feature.exists'],
      });

      mockReadFileSync.mockImplementation((filePath: string) => {
        if (filePath.includes('analysis.json')) {
          return JSON.stringify({
            isMonorepo: false,
            hasWorkspacePackageManager: false,
            projects: [
              {
                path: '.',
                language: 'javascript',
                ecosystem: 'javascript',
                type: 'web_app',
                dependencies: [],
                hasPackageManager: true,
              },
            ],
          });
        }
        if (filePath.includes('config.yaml')) {
          return yamlStringify(mockYamlData.config);
        }
        if (filePath.includes('metadata.yaml')) {
          return yamlStringify(mockYamlData.metadata);
        }
        if (filePath.includes('prompt.md')) {
          return '## Goal\nTest goal\n\n## Investigation\nTest investigation\n\n## Expected Output\nTest output';
        }
        if (filePath.includes('apply_recipe.md')) {
          return 'Apply the recipe {{ recipe_id }} to {{ project_path }}...';
        }
        return '';
      });

      mockQuery.mockImplementation(async function* () {
        yield {
          type: 'assistant',
          message: {
            content: [
              {
                type: 'tool_use',
                name: 'Read',
                input: { file_path: 'src/package.json' },
              },
            ],
          },
        };
        yield {
          type: 'user',
          message: { content: 'thinking...' },
        };
        yield {
          type: 'assistant',
          message: {
            content: [
              {
                type: 'tool_use',
                name: 'Write',
                input: { file_path: '.eslintrc.js', content: 'eslint config' },
              },
            ],
          },
        };
        yield {
          type: 'result',
          subtype: 'success',
          result: 'Execution completed successfully',
          total_cost_usd: 0.05,
        };
      });

      const mockProgress = jest.fn();
      const result = await performRecipesApply(
        {
          recipe: 'test-recipe',
          progress: false,
        },
        mockProgress
      );

      expect(result).toBeDefined();
      expect(result.summary.successfulProjects).toBe(1);

      expect(mockProgress).toHaveBeenCalledWith('Loading recipe...');
      expect(mockProgress).toHaveBeenCalledWith(
        'Validating recipe structure...'
      );
      expect(mockProgress).toHaveBeenCalledWith('Ensuring analysis data...');
      expect(mockProgress).toHaveBeenCalledWith(
        'Checking recipe dependencies...'
      );
      expect(mockProgress).toHaveBeenCalledWith(
        'Filtering applicable projects...'
      );
      expect(mockProgress).toHaveBeenCalledWith(
        'Reading src/package.json',
        false
      );
      expect(mockProgress).toHaveBeenCalledWith('', true);
      expect(mockProgress).toHaveBeenCalledWith('', false);
      expect(mockProgress).toHaveBeenCalledWith('Writing .eslintrc.js', false);
    });

    it('should handle missing analysis by running analysis', async () => {
      setupStandardFileSystemMocks();
      setupSuccessfulQueryMock();

      mockExistsSync.mockImplementation((path) => {
        if (path.includes('analysis.json')) return false;
        if (path.includes('state.json')) return false;
        if (path.includes('.chorenzo/recipes')) return true;
        if (path.includes('test-recipe')) return true;
        if (path.includes('metadata.yaml')) return true;
        if (path.includes('prompt.md')) return true;
        if (path.includes('apply_recipe.md')) return true;
        return true;
      });

      const mockYamlData = createMockYamlData({
        provides: ['test_feature.exists'],
      });

      mockReadFileSync.mockImplementation((filePath: string) => {
        if (filePath.includes('config.yaml')) {
          return yamlStringify(mockYamlData.config);
        }
        if (filePath.includes('metadata.yaml')) {
          return yamlStringify(mockYamlData.metadata);
        }
        if (filePath.includes('prompt.md')) {
          return '## Goal\nTest goal\n\n## Investigation\nTest investigation\n\n## Expected Output\nTest output';
        }
        if (filePath.includes('apply_recipe.md')) {
          return 'Apply the recipe {{ recipe_id }} to {{ project_path }}...';
        }
        if (filePath.includes('state.json')) {
          return '{"last_checked": "1970-01-01T00:00:00Z"}';
        }
        return '';
      });

      mockPerformAnalysis.mockResolvedValue({
        analysis: {
          isMonorepo: false,
          hasWorkspacePackageManager: false,
          projects: [
            {
              path: '.',
              language: 'javascript',
              ecosystem: 'javascript',
              type: 'web_app',
              dependencies: [],
              hasPackageManager: true,
            },
          ],
        },
      });

      await performRecipesApply({
        recipe: 'test-recipe',
        progress: false,
      });

      expect(mockPerformAnalysis).toHaveBeenCalled();
    });

    it('should validate recipe dependencies', async () => {
      mockExistsSync.mockImplementation((path) => {
        if (path.includes('analysis.json')) return true;
        if (path.includes('state.json')) return true;
        if (path.includes('.chorenzo/recipes')) return true;
        if (path.includes('test-recipe')) return true;
        if (path.includes('metadata.yaml')) return true;
        if (path.includes('prompt.md')) return true;
        if (path.includes('apply_recipe.md')) return true;
        return true;
      });

      mockStatSync.mockImplementation(
        () =>
          ({
            isDirectory: () => true,
            isFile: () => false,
          }) as fs.Stats
      );

      mockReaddirSync.mockImplementation((dirPath) => {
        if (dirPath.includes('.chorenzo/recipes')) {
          return ['test-recipe'];
        }
        return [];
      });

      const mockYamlData = createMockYamlData({
        provides: ['test_feature.exists'],
        requires: [{ key: 'prerequisite.exists', equals: 'true' }],
      });

      mockReadFileSync.mockImplementation((filePath: string) => {
        if (filePath.includes('analysis.json')) {
          return JSON.stringify({
            isMonorepo: false,
            hasWorkspacePackageManager: false,
            projects: [
              {
                path: '.',
                language: 'javascript',
                ecosystem: 'javascript',
                type: 'web_app',
                dependencies: [],
                hasPackageManager: true,
              },
            ],
          });
        }
        if (filePath.includes('config.yaml')) {
          return yamlStringify(mockYamlData.config);
        }
        if (filePath.includes('metadata.yaml')) {
          return yamlStringify(mockYamlData.metadata);
        }
        if (filePath.includes('prompt.md'))
          return '## Goal\nTest goal\n\n## Investigation\nTest investigation\n\n## Expected Output\nTest output';
        if (filePath.includes('apply_recipe.md'))
          return 'Apply the recipe {{ recipe_id }} to {{ project_path }}...';
        if (filePath.includes('state.json'))
          return JSON.stringify({
            'prerequisite.exists': {
              value: false,
              source: 'other-recipe',
              timestamp: '2024-01-01T00:00:00Z',
            },
          });
        return '';
      });

      await expect(
        performRecipesApply({
          recipe: 'test-recipe',
          progress: false,
        })
      ).rejects.toThrow('unsatisfied dependencies');
    });

    it('should handle execution failures gracefully', async () => {
      setupStandardFileSystemMocks();
      setupErrorQueryMock();

      const mockYamlData = createMockYamlData({
        provides: ['test_feature.exists'],
      });

      mockReadFileSync.mockImplementation((filePath: string) => {
        if (filePath.includes('analysis.json')) {
          return JSON.stringify({
            isMonorepo: false,
            hasWorkspacePackageManager: false,
            projects: [
              {
                path: '.',
                language: 'javascript',
                ecosystem: 'javascript',
                type: 'web_app',
                dependencies: [],
                hasPackageManager: true,
              },
            ],
          });
        }
        if (filePath.includes('config.yaml')) {
          return yamlStringify(mockYamlData.config);
        }
        if (filePath.includes('metadata.yaml')) {
          return yamlStringify(mockYamlData.metadata);
        }
        if (filePath.includes('prompt.md'))
          return '## Goal\nTest goal\n\n## Investigation\nTest investigation\n\n## Expected Output\nTest output';
        if (filePath.includes('apply_recipe.md'))
          return 'Apply the recipe {{ recipe_id }} to {{ project_path }}...';
        if (filePath.includes('state.json'))
          return '{"last_checked": "1970-01-01T00:00:00Z"}';
        return '';
      });

      const result = await performRecipesApply({
        recipe: 'test-recipe',
        progress: false,
      });

      expect(result.summary.failedProjects).toBe(1);
      expect(result.executionResults[0].success).toBe(false);
    });

    it('should apply recipe with custom variant', async () => {
      setupStandardFileSystemMocks();
      setupSuccessfulQueryMock();

      const mockYamlData = createMockYamlData({
        variants: [
          { id: 'basic', fix_prompt: 'Basic fix' },
          { id: 'advanced', fix_prompt: 'Advanced fix' },
        ],
        provides: ['test_feature.exists'],
      });

      mockReadFileSync.mockImplementation((filePath: string) => {
        if (filePath.includes('analysis.json')) {
          return JSON.stringify({
            isMonorepo: false,
            hasWorkspacePackageManager: false,
            projects: [
              {
                path: '.',
                language: 'javascript',
                ecosystem: 'javascript',
                type: 'web_app',
                dependencies: [],
                hasPackageManager: true,
              },
            ],
          });
        }
        if (filePath.includes('config.yaml')) {
          return yamlStringify(mockYamlData.config);
        }
        if (filePath.includes('metadata.yaml')) {
          return yamlStringify(mockYamlData.metadata);
        }
        if (filePath.includes('prompt.md'))
          return '## Goal\nTest goal\n\n## Investigation\nTest investigation\n\n## Expected Output\nTest output';
        if (filePath.includes('apply_recipe.md'))
          return 'Apply the recipe {{ recipe_id }} to {{ project_path }}...';
        if (filePath.includes('state.json'))
          return '{"last_checked": "1970-01-01T00:00:00Z"}';
        return '';
      });

      const result = await performRecipesApply({
        recipe: 'test-recipe',
        variant: 'advanced',
        progress: false,
      });

      expect(result).toBeDefined();
      expect(result.summary.successfulProjects).toBe(1);
    });

    it('should apply recipe with project filtering', async () => {
      mockExistsSync.mockImplementation((path) => {
        if (path.includes('analysis.json')) return true;
        if (path.includes('state.json')) return false;
        if (path.includes('.chorenzo/recipes')) return true;
        if (path.includes('test-recipe')) return true;
        if (path.includes('metadata.yaml')) return true;
        if (path.includes('prompt.md')) return true;
        if (path.includes('apply_recipe.md')) return true;
        return true;
      });

      mockStatSync.mockImplementation(
        () =>
          ({
            isDirectory: () => true,
            isFile: () => false,
          }) as fs.Stats
      );

      mockReaddirSync.mockImplementation((dirPath) => {
        if (dirPath.includes('.chorenzo/recipes')) {
          return ['test-recipe'];
        }
        return [];
      });

      const mockYamlData = createMockYamlData({
        provides: ['test_feature.exists'],
      });

      mockReadFileSync.mockImplementation((filePath: string) => {
        if (filePath.includes('analysis.json')) {
          return JSON.stringify({
            isMonorepo: true,
            hasWorkspacePackageManager: true,
            projects: [
              {
                path: 'frontend',
                language: 'javascript',
                ecosystem: 'javascript',
                type: 'web_app',
                dependencies: [],
                hasPackageManager: true,
              },
              {
                path: 'backend',
                language: 'javascript',
                ecosystem: 'javascript',
                type: 'api_server',
                dependencies: [],
                hasPackageManager: true,
              },
            ],
          });
        }
        if (filePath.includes('config.yaml')) {
          return yamlStringify(mockYamlData.config);
        }
        if (filePath.includes('metadata.yaml')) {
          return yamlStringify(mockYamlData.metadata);
        }
        if (filePath.includes('prompt.md'))
          return '## Goal\nTest goal\n\n## Investigation\nTest investigation\n\n## Expected Output\nTest output';
        if (filePath.includes('apply_recipe.md'))
          return 'Apply the recipe {{ recipe_id }} to {{ project_path }}...';
        if (filePath.includes('state.json'))
          return '{"last_checked": "1970-01-01T00:00:00Z"}';
        return '';
      });

      mockQuery.mockImplementation(async function* () {
        yield {
          type: 'result',
          subtype: 'success',
          result: 'Execution completed successfully',
          total_cost_usd: 0.05,
        };
      });

      const result = await performRecipesApply({
        recipe: 'test-recipe',
        project: 'frontend',
        progress: false,
      });

      expect(result).toBeDefined();
      expect(result.summary.totalProjects).toBe(1);
      expect(result.summary.successfulProjects).toBe(1);
    });

    it('should handle multiple projects with mixed success', async () => {
      mockExistsSync.mockImplementation((path) => {
        if (path.includes('analysis.json')) return true;
        if (path.includes('state.json')) return false;
        if (path.includes('.chorenzo/recipes')) return true;
        if (path.includes('test-recipe')) return true;
        if (path.includes('metadata.yaml')) return true;
        if (path.includes('prompt.md')) return true;
        if (path.includes('apply_recipe.md')) return true;
        return true;
      });

      mockStatSync.mockImplementation(
        () =>
          ({
            isDirectory: () => true,
            isFile: () => false,
          }) as fs.Stats
      );

      mockReaddirSync.mockImplementation((dirPath) => {
        if (dirPath.includes('.chorenzo/recipes')) {
          return ['test-recipe'];
        }
        return [];
      });

      const mockYamlData = createMockYamlData({
        provides: ['test_feature.exists'],
      });

      mockReadFileSync.mockImplementation((filePath: string) => {
        if (filePath.includes('analysis.json')) {
          return JSON.stringify({
            isMonorepo: true,
            hasWorkspacePackageManager: true,
            projects: [
              {
                path: 'project1',
                language: 'javascript',
                ecosystem: 'javascript',
                type: 'web_app',
                dependencies: [],
                hasPackageManager: true,
              },
              {
                path: 'project2',
                language: 'javascript',
                ecosystem: 'javascript',
                type: 'api_server',
                dependencies: [],
                hasPackageManager: true,
              },
            ],
          });
        }
        if (filePath.includes('config.yaml')) {
          return yamlStringify(mockYamlData.config);
        }
        if (filePath.includes('metadata.yaml')) {
          return yamlStringify(mockYamlData.metadata);
        }
        if (filePath.includes('prompt.md'))
          return '## Goal\nTest goal\n\n## Investigation\nTest investigation\n\n## Expected Output\nTest output';
        if (filePath.includes('apply_recipe.md'))
          return 'Apply the recipe {{ recipe_id }} to {{ project_path }}...';
        if (filePath.includes('state.json'))
          return '{"last_checked": "1970-01-01T00:00:00Z"}';
        return '';
      });

      let queryCallCount = 0;
      mockQuery.mockImplementation(async function* () {
        queryCallCount++;
        if (queryCallCount === 1) {
          yield { type: 'result', is_error: false };
        } else if (queryCallCount === 2) {
          yield {
            type: 'result',
            subtype: 'success',
            result: 'execution successful',
          };
        } else {
          yield {
            type: 'result',
            subtype: 'error',
          };
        }
      });

      const result = await performRecipesApply({
        recipe: 'test-recipe',
        progress: false,
      });

      expect(result.summary.totalProjects).toBe(2);
      expect(result.summary.successfulProjects).toBe(1);
      expect(result.summary.failedProjects).toBe(1);
    });

    it('should handle dependency conflicts', async () => {
      mockExistsSync.mockImplementation((path) => {
        if (path.includes('analysis.json')) return true;
        if (path.includes('state.json')) return true;
        if (path.includes('.chorenzo/recipes')) return true;
        if (path.includes('test-recipe')) return true;
        if (path.includes('metadata.yaml')) return true;
        if (path.includes('prompt.md')) return true;
        if (path.includes('apply_recipe.md')) return true;
        return true;
      });

      mockStatSync.mockImplementation(
        () =>
          ({
            isDirectory: () => true,
            isFile: () => false,
          }) as fs.Stats
      );

      mockReaddirSync.mockImplementation((dirPath) => {
        if (dirPath.includes('.chorenzo/recipes')) {
          return ['test-recipe'];
        }
        return [];
      });

      const mockYamlData = createMockYamlData({
        provides: ['test_feature.exists'],
        requires: [{ key: 'prerequisite.version', equals: '2.0.0' }],
      });

      mockReadFileSync.mockImplementation((filePath: string) => {
        if (filePath.includes('analysis.json')) {
          return JSON.stringify({
            isMonorepo: false,
            hasWorkspacePackageManager: false,
            projects: [
              {
                path: '.',
                language: 'javascript',
                ecosystem: 'javascript',
                type: 'web_app',
                dependencies: [],
                hasPackageManager: true,
              },
            ],
          });
        }
        if (filePath.includes('config.yaml')) {
          return yamlStringify(mockYamlData.config);
        }
        if (filePath.includes('metadata.yaml')) {
          return yamlStringify(mockYamlData.metadata);
        }
        if (filePath.includes('prompt.md'))
          return '## Goal\nTest goal\n\n## Investigation\nTest investigation\n\n## Expected Output\nTest output';
        if (filePath.includes('apply_recipe.md'))
          return 'Apply the recipe {{ recipe_id }} to {{ project_path }}...';
        if (filePath.includes('state.json')) {
          return JSON.stringify({
            'prerequisite.version': '1.0.0',
          });
        }
        return '';
      });

      await expect(
        performRecipesApply({
          recipe: 'test-recipe',
          progress: false,
        })
      ).rejects.toThrow('unsatisfied dependencies');
    });

    it('should handle recipe not found', async () => {
      mockExistsSync.mockImplementation((path) => {
        if (path.includes('.chorenzo/recipes')) return true;
        if (path.includes('other-recipe')) return true;
        if (path.includes('other-recipe/metadata.yaml')) return true;
        return false;
      });

      mockStatSync.mockImplementation(
        (path) =>
          ({
            isDirectory: () => !path.includes('.'),
            isFile: () => path.includes('.'),
          }) as fs.Stats
      );

      mockReaddirSync.mockImplementation((dirPath) => {
        if (dirPath === '/test/home/.chorenzo/recipes') {
          return ['other-recipe'];
        }
        return [];
      });

      await expect(
        performRecipesApply({
          recipe: 'nonexistent-recipe',
          progress: false,
        })
      ).rejects.toThrow("Recipe 'nonexistent-recipe' not found");
    });

    it('should handle no applicable projects', async () => {
      mockExistsSync.mockImplementation((path) => {
        if (path.includes('analysis.json')) return true;
        if (path.includes('state.json')) return false;
        if (path.includes('.chorenzo/recipes')) return true;
        if (path.includes('test-recipe')) return true;
        if (path.includes('metadata.yaml')) return true;
        if (path.includes('prompt.md')) return true;
        if (path.includes('apply_recipe.md')) return true;
        return true;
      });

      mockStatSync.mockImplementation(
        () =>
          ({
            isDirectory: () => true,
            isFile: () => false,
          }) as fs.Stats
      );

      mockReaddirSync.mockImplementation((dirPath) => {
        if (dirPath.includes('.chorenzo/recipes')) {
          return ['test-recipe'];
        }
        return [];
      });

      const mockYamlData = createMockYamlData({
        provides: ['test_feature.exists'],
      });

      mockReadFileSync.mockImplementation((filePath: string) => {
        if (filePath.includes('analysis.json')) {
          return JSON.stringify({
            isMonorepo: false,
            hasWorkspacePackageManager: false,
            projects: [
              {
                path: '.',
                language: 'python',
                ecosystem: 'python',
                type: 'script',
                dependencies: [],
                hasPackageManager: true,
              },
            ],
          });
        }
        if (filePath.includes('config.yaml')) {
          return yamlStringify(mockYamlData.config);
        }
        if (filePath.includes('metadata.yaml')) {
          return yamlStringify(mockYamlData.metadata);
        }
        if (filePath.includes('prompt.md'))
          return '## Goal\nTest goal\n\n## Investigation\nTest investigation\n\n## Expected Output\nTest output';
        if (filePath.includes('apply_recipe.md'))
          return 'Apply the recipe {{ recipe_id }} to {{ project_path }}...';
        if (filePath.includes('state.json'))
          return '{"last_checked": "1970-01-01T00:00:00Z"}';
        return '';
      });

      await expect(
        performRecipesApply({
          recipe: 'test-recipe',
          progress: false,
        })
      ).rejects.toThrow('No applicable projects found');
    });

    it('should handle corrupted analysis file', async () => {
      mockExistsSync.mockImplementation((path) => {
        if (path.includes('analysis.json')) return true;
        if (path.includes('state.json')) return false;
        if (path.includes('.chorenzo/recipes')) return true;
        if (path.includes('test-recipe')) return true;
        if (path.includes('metadata.yaml')) return true;
        if (path.includes('prompt.md')) return true;
        if (path.includes('apply_recipe.md')) return true;
        return true;
      });

      mockStatSync.mockImplementation(
        () =>
          ({
            isDirectory: () => true,
            isFile: () => false,
          }) as fs.Stats
      );

      mockReaddirSync.mockImplementation((dirPath) => {
        if (dirPath.includes('.chorenzo/recipes')) {
          return ['test-recipe'];
        }
        return [];
      });

      const mockYamlData = createMockYamlData({
        provides: ['test_feature.exists'],
      });

      mockReadFileSync.mockImplementation((filePath: string) => {
        if (filePath.includes('analysis.json')) {
          throw new Error('Invalid JSON syntax');
        }
        if (filePath.includes('config.yaml')) {
          return yamlStringify(mockYamlData.config);
        }
        if (filePath.includes('metadata.yaml')) {
          return yamlStringify(mockYamlData.metadata);
        }
        if (filePath.includes('prompt.md'))
          return '## Goal\nTest goal\n\n## Investigation\nTest investigation\n\n## Expected Output\nTest output';
        if (filePath.includes('apply_recipe.md'))
          return 'Apply the recipe {{ recipe_id }} to {{ project_path }}...';
        if (filePath.includes('state.json'))
          return '{"last_checked": "1970-01-01T00:00:00Z"}';
        return '';
      });

      mockPerformAnalysis.mockResolvedValue({
        analysis: {
          isMonorepo: false,
          hasWorkspacePackageManager: false,
          projects: [
            {
              path: '.',
              language: 'javascript',
              ecosystem: 'javascript',
              type: 'web_app',
              dependencies: [],
              hasPackageManager: true,
            },
          ],
        },
      });

      mockQuery.mockImplementation(async function* () {
        yield {
          type: 'result',
          subtype: 'success',
          result: 'Execution completed successfully',
          total_cost_usd: 0.05,
        };
      });

      const result = await performRecipesApply({
        recipe: 'test-recipe',
        progress: false,
      });

      expect(mockPerformAnalysis).toHaveBeenCalled();
      expect(result).toBeDefined();
    });

    it('should handle analysis generation failure', async () => {
      mockExistsSync.mockImplementation((path) => {
        if (path.includes('analysis.json')) return false;
        if (path.includes('state.json')) return false;
        if (path.includes('.chorenzo/recipes')) return true;
        if (path.includes('test-recipe')) return true;
        if (path.includes('metadata.yaml')) return true;
        if (path.includes('prompt.md')) return true;
        if (path.includes('apply_recipe.md')) return true;
        return true;
      });

      mockStatSync.mockImplementation(
        () =>
          ({
            isDirectory: () => true,
            isFile: () => false,
          }) as fs.Stats
      );

      mockReaddirSync.mockImplementation((dirPath) => {
        if (dirPath.includes('.chorenzo/recipes')) {
          return ['test-recipe'];
        }
        return [];
      });

      const mockYamlData = createMockYamlData({
        provides: ['test_feature.exists'],
      });

      mockReadFileSync.mockImplementation((filePath: string) => {
        if (filePath.includes('config.yaml')) {
          return yamlStringify(mockYamlData.config);
        }
        if (filePath.includes('metadata.yaml')) {
          return yamlStringify(mockYamlData.metadata);
        }
        if (filePath.includes('prompt.md'))
          return '## Goal\nTest goal\n\n## Investigation\nTest investigation\n\n## Expected Output\nTest output';
        if (filePath.includes('apply_recipe.md'))
          return 'Apply the recipe {{ recipe_id }} to {{ project_path }}...';
        if (filePath.includes('state.json'))
          return '{"last_checked": "1970-01-01T00:00:00Z"}';
        return '';
      });

      mockPerformAnalysis.mockResolvedValue({
        analysis: null,
        metadata: {
          error: 'Analysis failed',
          type: 'result',
          subtype: 'error',
          costUsd: 0,
          turns: 0,
          durationSeconds: 0,
        },
      });

      await expect(
        performRecipesApply({
          recipe: 'test-recipe',
          progress: false,
        })
      ).rejects.toThrow('Analysis failed');
    });

    it('should handle recipe application failure', async () => {
      mockExistsSync.mockImplementation((path) => {
        if (path.includes('analysis.json')) return true;
        if (path.includes('state.json')) return false;
        if (path.includes('.chorenzo/recipes')) return true;
        if (path.includes('test-recipe')) return true;
        if (path.includes('metadata.yaml')) return true;
        if (path.includes('prompt.md')) return true;
        if (path.includes('apply_recipe.md')) return true;
        return true;
      });

      mockStatSync.mockImplementation(
        () =>
          ({
            isDirectory: () => true,
            isFile: () => false,
          }) as fs.Stats
      );

      mockReaddirSync.mockImplementation((dirPath) => {
        if (dirPath.includes('.chorenzo/recipes')) {
          return ['test-recipe'];
        }
        return [];
      });

      const mockYamlData = createMockYamlData({
        provides: ['test_feature.exists'],
      });

      mockReadFileSync.mockImplementation((filePath: string) => {
        if (filePath.includes('analysis.json')) {
          return JSON.stringify({
            isMonorepo: false,
            hasWorkspacePackageManager: false,
            projects: [
              {
                path: '.',
                language: 'javascript',
                ecosystem: 'javascript',
                type: 'web_app',
                dependencies: [],
                hasPackageManager: true,
              },
            ],
          });
        }
        if (filePath.includes('config.yaml')) {
          return yamlStringify(mockYamlData.config);
        }
        if (filePath.includes('metadata.yaml')) {
          return yamlStringify(mockYamlData.metadata);
        }
        if (filePath.includes('prompt.md'))
          return '## Goal\nTest goal\n\n## Investigation\nTest investigation\n\n## Expected Output\nTest output';
        if (filePath.includes('apply_recipe.md'))
          return 'Apply the recipe {{ recipe_id }} to {{ project_path }}...';
        if (filePath.includes('state.json'))
          return '{"last_checked": "1970-01-01T00:00:00Z"}';
        return '';
      });

      mockQuery.mockImplementation(async function* () {
        yield {
          type: 'result',
          subtype: 'error',
        };
      });

      const result = await performRecipesApply({
        recipe: 'test-recipe',
        progress: false,
      });

      expect(result.summary.totalProjects).toBe(1);
      expect(result.summary.successfulProjects).toBe(0);
      expect(result.summary.failedProjects).toBe(1);
      expect(result.executionResults[0].success).toBe(false);
      expect(result.executionResults[0].error).toContain(
        'Unknown error occurred'
      );
    });

    it('should handle variant not found', async () => {
      mockExistsSync.mockImplementation((path) => {
        if (path.includes('analysis.json')) return true;
        if (path.includes('state.json')) return false;
        if (path.includes('.chorenzo/recipes')) return true;
        if (path.includes('test-recipe')) return true;
        if (path.includes('metadata.yaml')) return true;
        if (path.includes('prompt.md')) return true;
        if (path.includes('apply_recipe.md')) return true;
        return true;
      });

      mockStatSync.mockImplementation(
        () =>
          ({
            isDirectory: () => true,
            isFile: () => false,
          }) as fs.Stats
      );

      mockReaddirSync.mockImplementation((dirPath) => {
        if (dirPath.includes('.chorenzo/recipes')) {
          return ['test-recipe'];
        }
        return [];
      });

      const mockYamlData = createMockYamlData({
        provides: ['test_feature.exists'],
      });

      mockReadFileSync.mockImplementation((filePath: string) => {
        if (filePath.includes('analysis.json')) {
          return JSON.stringify({
            isMonorepo: false,
            hasWorkspacePackageManager: false,
            projects: [
              {
                path: '.',
                language: 'javascript',
                ecosystem: 'javascript',
                type: 'web_app',
                dependencies: [],
                hasPackageManager: true,
              },
            ],
          });
        }
        if (filePath.includes('config.yaml')) {
          return yamlStringify(mockYamlData.config);
        }
        if (filePath.includes('metadata.yaml')) {
          return yamlStringify(mockYamlData.metadata);
        }
        if (filePath.includes('prompt.md'))
          return '## Goal\nTest goal\n\n## Investigation\nTest investigation\n\n## Expected Output\nTest output';
        if (filePath.includes('apply_recipe.md'))
          return 'Apply the recipe {{ recipe_id }} to {{ project_path }}...';
        if (filePath.includes('state.json'))
          return '{"last_checked": "1970-01-01T00:00:00Z"}';
        return '';
      });

      const result = await performRecipesApply({
        recipe: 'test-recipe',
        variant: 'nonexistent',
        progress: false,
      });

      expect(result.summary.totalProjects).toBe(1);
      expect(result.summary.successfulProjects).toBe(0);
      expect(result.summary.failedProjects).toBe(1);
      expect(result.executionResults[0].success).toBe(false);
      expect(result.executionResults[0].error).toContain(
        'not found for ecosystem'
      );
    });

    it('should handle state file read errors', async () => {
      mockExistsSync.mockImplementation((path) => {
        if (path.includes('analysis.json')) return true;
        if (path.includes('state.json')) return true;
        if (path.includes('.chorenzo/recipes')) return true;
        if (path.includes('test-recipe')) return true;
        if (path.includes('metadata.yaml')) return true;
        if (path.includes('prompt.md')) return true;
        if (path.includes('apply_recipe.md')) return true;
        return true;
      });

      mockStatSync.mockImplementation(
        () =>
          ({
            isDirectory: () => true,
            isFile: () => false,
          }) as fs.Stats
      );

      mockReaddirSync.mockImplementation((dirPath) => {
        if (dirPath.includes('.chorenzo/recipes')) {
          return ['test-recipe'];
        }
        return [];
      });

      const mockYamlData = createMockYamlData({
        provides: ['test_feature.exists'],
      });

      mockReadFileSync.mockImplementation((filePath: string) => {
        if (filePath.includes('analysis.json')) {
          return JSON.stringify({
            isMonorepo: false,
            hasWorkspacePackageManager: false,
            projects: [
              {
                path: '.',
                language: 'javascript',
                ecosystem: 'javascript',
                type: 'web_app',
                dependencies: [],
                hasPackageManager: true,
              },
            ],
          });
        }
        if (filePath.includes('config.yaml')) {
          return yamlStringify(mockYamlData.config);
        }
        if (filePath.includes('metadata.yaml')) {
          return yamlStringify(mockYamlData.metadata);
        }
        if (filePath.includes('prompt.md'))
          return '## Goal\nTest goal\n\n## Investigation\nTest investigation\n\n## Expected Output\nTest output';
        if (filePath.includes('apply_recipe.md'))
          return 'Apply the recipe {{ recipe_id }} to {{ project_path }}...';
        if (filePath.includes('state.json')) {
          throw new Error('Permission denied');
        }
        return '';
      });

      await expect(
        performRecipesApply({
          recipe: 'test-recipe',
          progress: false,
        })
      ).rejects.toThrow('Failed to read state file');
    });

    it('should handle empty recipe application result', async () => {
      mockExistsSync.mockImplementation((path) => {
        if (path.includes('analysis.json')) return true;
        if (path.includes('state.json')) return false;
        if (path.includes('.chorenzo/recipes')) return true;
        if (path.includes('test-recipe')) return true;
        if (path.includes('metadata.yaml')) return true;
        if (path.includes('prompt.md')) return true;
        if (path.includes('apply_recipe.md')) return true;
        return true;
      });

      mockStatSync.mockImplementation(
        () =>
          ({
            isDirectory: () => true,
            isFile: () => false,
          }) as fs.Stats
      );

      mockReaddirSync.mockImplementation((dirPath) => {
        if (dirPath.includes('.chorenzo/recipes')) {
          return ['test-recipe'];
        }
        return [];
      });

      const mockYamlData = createMockYamlData({
        provides: ['test_feature.exists'],
      });

      mockReadFileSync.mockImplementation((filePath: string) => {
        if (filePath.includes('analysis.json')) {
          return JSON.stringify({
            isMonorepo: false,
            hasWorkspacePackageManager: false,
            projects: [
              {
                path: '.',
                language: 'javascript',
                ecosystem: 'javascript',
                type: 'web_app',
                dependencies: [],
                hasPackageManager: true,
              },
            ],
          });
        }
        if (filePath.includes('config.yaml')) {
          return yamlStringify(mockYamlData.config);
        }
        if (filePath.includes('metadata.yaml')) {
          return yamlStringify(mockYamlData.metadata);
        }
        if (filePath.includes('prompt.md'))
          return '## Goal\nTest goal\n\n## Investigation\nTest investigation\n\n## Expected Output\nTest output';
        if (filePath.includes('apply_recipe.md'))
          return 'Apply the recipe {{ recipe_id }} to {{ project_path }}...';
        if (filePath.includes('state.json'))
          return '{"last_checked": "1970-01-01T00:00:00Z"}';
        return '';
      });

      mockQuery.mockImplementation(async function* () {
        yield {
          type: 'result',
          subtype: 'success',
          result: '',
        };
      });

      const result = await performRecipesApply({
        recipe: 'test-recipe',
        progress: false,
      });

      expect(result.summary.totalProjects).toBe(1);
      expect(result.summary.successfulProjects).toBe(1);
      expect(result.summary.failedProjects).toBe(0);
      expect(result.executionResults[0].success).toBe(true);
    });

    it('should verify chorenzo context initialization progress', async () => {
      mockExistsSync.mockImplementation((path) => {
        if (path.includes('analysis.json')) return true;
        if (path.includes('state.json')) return false;
        if (path.includes('.chorenzo/recipes')) return true;
        if (path.includes('test-recipe')) return true;
        if (path.includes('metadata.yaml')) return true;
        if (path.includes('prompt.md')) return true;
        if (path.includes('apply_recipe.md')) return true;
        return true;
      });

      mockStatSync.mockImplementation(
        () =>
          ({
            isDirectory: () => true,
            isFile: () => false,
          }) as fs.Stats
      );

      mockReaddirSync.mockImplementation((dirPath) => {
        if (dirPath.includes('.chorenzo/recipes')) {
          return ['test-recipe'];
        }
        return [];
      });

      const mockYamlData = createMockYamlData({
        provides: ['test_feature.exists'],
      });

      mockReadFileSync.mockImplementation((filePath: string) => {
        if (filePath.includes('analysis.json')) {
          return JSON.stringify({
            isMonorepo: false,
            hasWorkspacePackageManager: false,
            projects: [
              {
                path: '.',
                language: 'javascript',
                ecosystem: 'javascript',
                type: 'web_app',
                dependencies: [],
                hasPackageManager: true,
              },
            ],
          });
        }
        if (filePath.includes('config.yaml')) {
          return yamlStringify(mockYamlData.config);
        }
        if (filePath.includes('metadata.yaml')) {
          return yamlStringify(mockYamlData.metadata);
        }
        if (filePath.includes('prompt.md')) {
          return '## Goal\nTest goal\n\n## Investigation\nTest investigation\n\n## Expected Output\nTest output';
        }
        if (filePath.includes('apply_recipe.md')) {
          return 'Apply the recipe {{ recipe_id }} to {{ project_path }}...';
        }
        if (filePath.includes('state.json'))
          return '{"last_checked": "1970-01-01T00:00:00Z"}';
        return '';
      });

      mockQuery.mockImplementation(async function* () {
        yield {
          type: 'assistant',
          message: {
            content: [
              {
                type: 'tool_use',
                name: 'Bash',
                input: { command: 'mkdir -p .chorenzo/recipes' },
              },
            ],
          },
        };
        yield {
          type: 'result',
          subtype: 'success',
          result: 'Execution completed successfully',
          total_cost_usd: 0.05,
        };
      });

      const mockProgress = jest.fn();
      const result = await performRecipesApply(
        {
          recipe: 'test-recipe',
          progress: false,
        },
        mockProgress
      );

      expect(result).toBeDefined();
      expect(result.summary.successfulProjects).toBe(1);

      expect(mockProgress).toHaveBeenCalledWith('Loading recipe...');
      expect(mockProgress).toHaveBeenCalledWith(
        'Validating recipe structure...'
      );
      expect(mockProgress).toHaveBeenCalledWith('Ensuring analysis data...');
      expect(mockProgress).toHaveBeenCalledWith(
        'Checking recipe dependencies...'
      );
      expect(mockProgress).toHaveBeenCalledWith(
        'Filtering applicable projects...'
      );
      expect(mockProgress).toHaveBeenCalledWith(
        'Initializing the chorenzo engine',
        false
      );
    });

    it('should configure disallowedTools to block dangerous commands', async () => {
      setupStandardApplyScenario();

      const result = await performRecipesApply({
        recipe: 'test-recipe',
        progress: false,
      });

      expect(mockQuery).toHaveBeenCalledWith(
        expect.objectContaining({
          options: expect.objectContaining({
            disallowedTools: expect.arrayContaining([
              'Bash(git commit:*)',
              'Bash(git push:*)',
              'Bash(sudo:*)',
              'Bash(rm:*)',
              'Bash(chmod:*)',
            ]),
          }),
        })
      );
      expect(result.summary.successfulProjects).toBe(1);
    });

    it('should allow safe commands during recipe execution', async () => {
      setupStandardApplyScenario();

      mockQuery.mockImplementation(async function* () {
        yield {
          type: 'assistant',
          message: {
            content: [
              {
                type: 'tool_use',
                name: 'Bash',
                input: { command: 'npm install' },
              },
            ],
          },
        };
        yield {
          type: 'result',
          subtype: 'success',
          result: 'Execution completed successfully',
          total_cost_usd: 0.05,
        };
      });

      const result = await performRecipesApply({
        recipe: 'test-recipe',
        progress: false,
      });

      expect(result).toBeDefined();
      expect(result.summary.successfulProjects).toBe(1);
    });
  });
});<|MERGE_RESOLUTION|>--- conflicted
+++ resolved
@@ -15,14 +15,6 @@
 const mockStatSync = jest.fn<(path: string) => fs.Stats>();
 const mockReaddirSync = jest.fn<(path: string) => string[]>();
 const mockReadFileSync = jest.fn<(path: string, encoding?: string) => string>();
-<<<<<<< HEAD
-const mockReadYaml = jest.fn<(path: string) => Promise<unknown>>();
-const mockWriteYaml = jest.fn<(path: string, data: unknown) => Promise<void>>();
-const mockParseYaml = jest.fn<(content: string) => unknown>();
-const mockReadJson = jest.fn<(path: string) => Promise<unknown>>();
-const mockWriteJson = jest.fn<(path: string, data: unknown) => Promise<void>>();
-=======
->>>>>>> 5d39cff0
 const mockQuery = jest.fn();
 const mockPerformAnalysis =
   jest.fn<() => Promise<import('./analyze').AnalysisResult>>();
@@ -49,20 +41,6 @@
   createWriteStream: mockCreateWriteStream,
 }));
 
-<<<<<<< HEAD
-jest.unstable_mockModule('../utils/yaml.utils', () => ({
-  readYaml: mockReadYaml,
-  writeYaml: mockWriteYaml,
-  parseYaml: mockParseYaml,
-}));
-
-jest.unstable_mockModule('../utils/json.utils', () => ({
-  readJson: mockReadJson,
-  writeJson: mockWriteJson,
-}));
-
-=======
->>>>>>> 5d39cff0
 jest.unstable_mockModule('@anthropic-ai/claude-code', () => ({
   query: mockQuery,
 }));
@@ -92,10 +70,6 @@
       .fn<(args: string[]) => Promise<string>>()
       .mockResolvedValue('git version 2.0.0'),
   })),
-}));
-
-jest.unstable_mockModule('@anthropic-ai/claude-code', () => ({
-  query: mockQuery,
 }));
 
 describe('Recipes Command Integration Tests', () => {
@@ -189,7 +163,6 @@
       emit: jest.fn(),
     }));
     mockRmSync.mockImplementation(() => {});
-    mockWriteYaml.mockImplementation(() => Promise.resolve());
     mockQuery.mockImplementation(async function* () {
       yield { type: 'result', is_error: false };
     });
@@ -687,18 +660,7 @@
   });
 
   describe('Apply Command Integration', () => {
-<<<<<<< HEAD
-    const setupApplyMocks = () => {
-      mockParseYaml.mockReturnValue({
-        plan: { outputs: { 'test_feature.exists': true } },
-      });
-      mockReadJson.mockResolvedValue({});
-      mockWriteJson.mockResolvedValue(undefined);
-      mockWriteYaml.mockResolvedValue(undefined);
-    };
-=======
     const setupApplyMocks = () => {};
->>>>>>> 5d39cff0
 
     const setupStandardFileSystemMocks = () => {
       mockExistsSync.mockImplementation((path) => {
