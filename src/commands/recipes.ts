--- conflicted
+++ resolved
@@ -838,13 +838,8 @@
       is_monorepo: analysis.isMonorepo ? 'true' : 'false',
       package_manager: project.hasPackageManager ? 'detected' : 'none',
       recipe_variant: variant,
-<<<<<<< HEAD
       fix_content: combinedContent,
-      recipe_provides: recipe.getProvides().join(', '),
-=======
-      fix_content: fixContent,
       recipe_provides: recipe.getProvides().map(key => `   - ${key}`).join('\n'),
->>>>>>> 3da11225
     });
 
     Logger.debug(
