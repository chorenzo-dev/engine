--- conflicted
+++ resolved
@@ -1167,7 +1167,6 @@
   }
 }
 
-<<<<<<< HEAD
 function validateRecipeId(recipeName: string): string {
   if (!recipeName || recipeName.trim().length === 0) {
     throw new RecipesError(
@@ -1379,7 +1378,8 @@
       'GENERATION_FAILED'
     );
   }
-=======
+}
+
 interface WorkspacePreferredResult {
   workspaceResult: ExecutionResult | null;
   projectResults: ExecutionResult[];
@@ -1548,5 +1548,4 @@
 
     return false;
   });
->>>>>>> d0104395
 }