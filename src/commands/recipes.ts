import * as fs from 'fs';
import * as path from 'path';
import * as os from 'os';
import { query } from '@anthropic-ai/claude-code';
import {
  parseRecipeFromDirectory,
  parseRecipeLibraryFromDirectory,
} from '../utils/recipe.utils';
import { cloneRepository } from '../utils/git-operations.utils';
import { normalizeRepoIdentifier } from '../utils/git.utils';
import { performAnalysis } from './analyze';
import { readJson } from '../utils/json.utils';
import { loadPrompt, renderPrompt } from '../utils/prompts.utils';
import { workspaceConfig } from '../utils/workspace-config.utils';
import { Logger } from '../utils/logger.utils';
import {
  executeCodeChangesOperation,
  CodeChangesEventHandlers,
} from '../utils/code-changes-events.utils';
import {
  ApplyOptions,
  ApplyRecipeResult,
  ApplyError,
  RecipeState,
  DependencyValidationResult,
  ExecutionResult,
  ApplyProgressCallback,
  ApplyValidationCallback,
} from '../types/apply';
import { Recipe, RecipeDependency } from '../types/recipe';
import { libraryManager } from '../utils/library-manager.utils';
import { WorkspaceAnalysis, ProjectAnalysis } from '../types/analysis';
import { stateManager } from '../utils/state-manager.utils';
import { WorkspaceState } from '../types/state';
import {
  isReservedKeyword,
  isWorkspaceKeyword,
  isProjectKeyword,
  loadWorkspaceAnalysis,
  getWorkspaceCharacteristic,
  getProjectCharacteristic,
  findProjectByPath,
} from '../utils/project-characteristics.utils';

export enum InputType {
  RecipeName = 'recipe-name',
  RecipeFolder = 'recipe-folder',
  Library = 'library',
  GitUrl = 'git-url',
}

export type ProgressCallback = (step: string) => void;
export type ValidationCallback = (
  type: 'info' | 'success' | 'error' | 'warning',
  message: string
) => void;

export interface RecipesOptions {
  progress?: boolean;
}

export interface ValidateOptions extends RecipesOptions {
  target: string;
}

export interface ValidationMessage {
  type: 'info' | 'success' | 'error' | 'warning';
  text: string;
}

export interface ValidationSummary {
  total: number;
  valid: number;
  totalErrors: number;
  totalWarnings: number;
}

export interface ValidationContext {
  inputType: InputType;
  target: string;
  resolvedPath?: string;
  recipesValidated?: string[];
}

export interface ValidationResult {
  messages: ValidationMessage[];
  summary?: ValidationSummary;
  context: ValidationContext;
}

export class RecipesError extends Error {
  constructor(
    message: string,
    public readonly code: string
  ) {
    super(message);
    this.name = 'RecipesError';
  }
}

export async function performRecipesValidate(
  options: ValidateOptions,
  onProgress?: ProgressCallback,
  onValidation?: ValidationCallback
): Promise<ValidationResult> {
  if (!options.target) {
    throw new RecipesError(
      'Target parameter is required for validation',
      'MISSING_TARGET'
    );
  }

  const resolvedTarget = resolvePath(options.target);
  onProgress?.(`Validating: ${resolvedTarget}`);

  const messages: ValidationMessage[] = [];
  const handleValidation: ValidationCallback = (type, message) => {
    messages.push({ type, text: message });
    onValidation?.(type, message);
  };

  try {
    const inputType = detectInputType(resolvedTarget);

    const baseContext = {
      inputType,
      target: options.target,
      resolvedPath: resolvedTarget,
    };

    switch (inputType) {
      case InputType.RecipeName:
        return await validateRecipeByName(
          resolvedTarget,
          options,
          baseContext,
          onProgress,
          handleValidation
        );
      case InputType.RecipeFolder:
        return await validateRecipeFolder(
          resolvedTarget,
          options,
          baseContext,
          onProgress,
          handleValidation
        );
      case InputType.Library:
        return await validateLibrary(
          resolvedTarget,
          options,
          baseContext,
          onProgress,
          handleValidation
        );
      case InputType.GitUrl:
        return await validateGitRepository(
          resolvedTarget,
          options,
          baseContext,
          onProgress,
          handleValidation
        );
      default:
        throw new RecipesError(
          `Unknown input type for: ${options.target}`,
          'UNKNOWN_INPUT_TYPE'
        );
    }
  } catch (error) {
    if (error instanceof RecipesError) {
      throw error;
    }
    throw new RecipesError(
      `Validation failed: ${error instanceof Error ? error.message : String(error)}`,
      'VALIDATION_FAILED'
    );
  }
}

function resolvePath(target: string): string {
  if (target.startsWith('~/')) {
    return path.join(os.homedir(), target.slice(2));
  }
  return target;
}

function detectInputType(target: string): InputType {
  if (
    target.startsWith('http://') ||
    target.startsWith('https://') ||
    target.includes('.git')
  ) {
    return InputType.GitUrl;
  }

  if (
    target.startsWith('./') ||
    target.startsWith('../') ||
    target.startsWith('/')
  ) {
    if (fs.existsSync(target)) {
      const stat = fs.statSync(target);
      if (stat.isDirectory()) {
        const metadataPath = path.join(target, 'metadata.yaml');
        if (fs.existsSync(metadataPath)) {
          return InputType.RecipeFolder;
        }
        return InputType.Library;
      }
    }
  }

  return InputType.RecipeName;
}

async function findRecipeByName(recipeName: string): Promise<string[]> {
  return await libraryManager.findRecipeByName(recipeName);
}

async function validateRecipeByName(
  recipeName: string,
  options: RecipesOptions,
  context: Omit<ValidationContext, 'recipesValidated'>,
  onProgress?: ProgressCallback,
  onValidation?: ValidationCallback
): Promise<ValidationResult> {
  onProgress?.(`Searching for recipe: ${recipeName}`);

  const foundPaths = await findRecipeByName(recipeName);

  if (foundPaths.length === 0) {
    throw new RecipesError(
      `Recipe '${recipeName}' not found in ~/.chorenzo/recipes`,
      'RECIPE_NOT_FOUND'
    );
  }

  if (foundPaths.length > 1) {
    const pathsList = foundPaths.map((p) => `  - ${p}`).join('\n');
    throw new RecipesError(
      `Multiple recipes named '${recipeName}' found:\n${pathsList}\nPlease specify the full path.`,
      'MULTIPLE_RECIPES_FOUND'
    );
  }

  return validateRecipeFolder(
    foundPaths[0],
    options,
    context,
    onProgress,
    onValidation
  );
}

async function validateRecipeFolder(
  recipePath: string,
  options: RecipesOptions,
  context: Omit<ValidationContext, 'recipesValidated'>,
  onProgress?: ProgressCallback,
  onValidation?: ValidationCallback
): Promise<ValidationResult> {
  onProgress?.(`Validating recipe folder: ${recipePath}`);

  try {
    const recipe = await parseRecipeFromDirectory(recipePath);
    const result = recipe.validate();

    const messages: ValidationMessage[] = [];

    if (result.valid) {
      const msg = `Recipe '${recipe.getId()}' is valid`;
      messages.push({ type: 'success', text: msg });
      onValidation?.('success', msg);
    } else {
      const headerMsg = `Recipe '${recipe.getId()}' has validation errors:`;
      messages.push({ type: 'error', text: headerMsg });
      onValidation?.('error', headerMsg);

      for (const error of result.errors) {
        const errorMsg = `  - ${error.message}${error.file ? ` (${error.file})` : ''}`;
        messages.push({ type: 'error', text: errorMsg });
        onValidation?.('error', errorMsg);
      }
    }

    if (result.warnings.length > 0) {
      const warningHeader = 'Warnings:';
      messages.push({ type: 'warning', text: warningHeader });
      onValidation?.('warning', warningHeader);

      for (const warning of result.warnings) {
        const warningMsg = `  - ${warning.message}${warning.file ? ` (${warning.file})` : ''}`;
        messages.push({ type: 'warning', text: warningMsg });
        onValidation?.('warning', warningMsg);
      }
    }

    return {
      messages,
      context: {
        ...context,
        recipesValidated: [recipe.getId()],
      },
    };
  } catch (error) {
    throw new RecipesError(
      `Failed to validate recipe folder: ${error instanceof Error ? error.message : String(error)}`,
      'RECIPE_VALIDATION_FAILED'
    );
  }
}

async function validateLibrary(
  libraryPath: string,
  options: RecipesOptions,
  context: Omit<ValidationContext, 'recipesValidated'>,
  onProgress?: ProgressCallback,
  onValidation?: ValidationCallback
): Promise<ValidationResult> {
  onProgress?.(`This will validate all recipes in the library: ${libraryPath}`);
  onProgress?.('This may take some time for large libraries.');

  try {
    const library = await parseRecipeLibraryFromDirectory(libraryPath);
    const results = library.validateAll();

    const messages: ValidationMessage[] = [];
    let validCount = 0;
    let totalErrors = 0;
    let totalWarnings = 0;

    for (const [recipeId, result] of results) {
      if (result.valid) {
        validCount++;
        messages.push({ type: 'success', text: recipeId });
        onValidation?.('success', recipeId);
      } else {
        const headerMsg = `${recipeId}:`;
        messages.push({ type: 'error', text: headerMsg });
        onValidation?.('error', headerMsg);

        for (const error of result.errors) {
          const errorMsg = `  - ${error.message}${error.file ? ` (${error.file})` : ''}`;
          messages.push({ type: 'error', text: errorMsg });
          onValidation?.('error', errorMsg);
          totalErrors++;
        }
      }

      if (result.warnings.length > 0) {
        const warningHeader = `${recipeId} warnings:`;
        messages.push({ type: 'warning', text: warningHeader });
        onValidation?.('warning', warningHeader);

        for (const warning of result.warnings) {
          const warningMsg = `  - ${warning.message}${warning.file ? ` (${warning.file})` : ''}`;
          messages.push({ type: 'warning', text: warningMsg });
          onValidation?.('warning', warningMsg);
          totalWarnings++;
        }
      }
    }

    const summary: ValidationSummary = {
      total: results.size,
      valid: validCount,
      totalErrors,
      totalWarnings,
    };

    const validatedRecipeIds = Array.from(results.keys());

    return {
      messages,
      summary,
      context: {
        ...context,
        recipesValidated: validatedRecipeIds,
      },
    };
  } catch (error) {
    throw new RecipesError(
      `Failed to validate library: ${error instanceof Error ? error.message : String(error)}`,
      'LIBRARY_VALIDATION_FAILED'
    );
  }
}

async function validateGitRepository(
  gitUrl: string,
  options: RecipesOptions,
  context: Omit<ValidationContext, 'recipesValidated'>,
  onProgress?: ProgressCallback,
  onValidation?: ValidationCallback
): Promise<ValidationResult> {
  onProgress?.(`This will clone and validate recipes from: ${gitUrl}`);
  onProgress?.(
    'This will create a temporary directory and may take some time.'
  );

  const repoName = normalizeRepoIdentifier(gitUrl).replace(/[/\\]/g, '-');
  const tempDir = path.join(
    os.tmpdir(),
    `chorenzo-recipes-${repoName}-${Date.now()}`
  );

  try {
    onProgress?.('Cloning repository...');
    await cloneRepository(gitUrl, tempDir, 'main');

    onProgress?.('Validating cloned recipes...');
    const result = await validateLibrary(
      tempDir,
      options,
      context,
      onProgress,
      onValidation
    );

    return result;
  } catch (error) {
    if (error instanceof RecipesError) {
      throw error;
    }
    throw new RecipesError(
      `Failed to validate git repository: ${error instanceof Error ? error.message : String(error)}`,
      'GIT_VALIDATION_FAILED'
    );
  } finally {
    try {
      if (fs.existsSync(tempDir)) {
        fs.rmSync(tempDir, { recursive: true, force: true });
      }
    } catch {
      onProgress?.('Warning: Failed to clean up temporary directory');
    }
  }
}

export async function performRecipesApply(
  options: ApplyOptions,
  onProgress?: ApplyProgressCallback,
  onValidation?: ApplyValidationCallback
): Promise<ApplyRecipeResult> {
  const startTime = new Date();
  const startTimeIso = startTime.toISOString();
  let totalCostUsd = 0;

  try {
    onProgress?.('Loading recipe...');
    const recipe = await loadRecipe(options.recipe);

    onProgress?.('Validating recipe structure...');
    const validationResult = recipe.validate();
    if (!validationResult.valid) {
      const errors = validationResult.errors.map((e) => e.message).join(', ');
      throw new ApplyError(
        `Recipe validation failed: ${errors}`,
        'RECIPE_INVALID'
      );
    }

    onProgress?.('Ensuring analysis data...');
    const analysis = await ensureAnalysisData();

    onProgress?.('Checking recipe dependencies...');
    const currentState = await readCurrentState();
    const dependencyCheck = await validateWorkspaceDependencies(
      recipe,
      currentState
    );

    if (!dependencyCheck.satisfied) {
      const errorMsg = formatDependencyError(
        recipe.getId(),
        dependencyCheck,
        currentState
      );
      throw new ApplyError(errorMsg, 'DEPENDENCIES_NOT_SATISFIED');
    }

    onProgress?.('Initializing the chorenzo engine');
    const executionResults: ExecutionResult[] = [];

    if (recipe.isWorkspaceOnly()) {
      const workspaceEcosystem = analysis.workspaceEcosystem || 'unknown';
      if (!recipe.hasEcosystem(workspaceEcosystem)) {
        throw new ApplyError(
          `Workspace-only recipe '${recipe.getId()}' does not support workspace ecosystem '${workspaceEcosystem}'`,
          'ECOSYSTEM_NOT_SUPPORTED'
        );
      }

      const variant =
        options.variant ||
        recipe.getDefaultVariant(workspaceEcosystem) ||
        'default';

      const executionResult = await applyWorkspaceRecipe(
        recipe,
        variant,
        analysis,
        onProgress
      );

      totalCostUsd += executionResult.costUsd;
      executionResults.push(executionResult);

      if (executionResult.success) {
        onValidation?.('success', `Successfully applied workspace recipe`);
      } else {
        onValidation?.(
          'error',
          `Failed to apply workspace recipe: ${executionResult.error}`
        );
      }
    } else if (recipe.isWorkspacePreferred()) {
      const { workspaceResult, projectResults } =
        await applyWorkspacePreferredRecipe(
          recipe,
          analysis,
          options,
          onProgress,
          onValidation
        );

      if (workspaceResult) {
        totalCostUsd += workspaceResult.costUsd;
        executionResults.push(workspaceResult);
      }

      for (const projectResult of projectResults) {
        totalCostUsd += projectResult.costUsd;
        executionResults.push(projectResult);
      }

      if (executionResults.length === 0) {
        throw new ApplyError(
          `Recipe '${recipe.getId()}' could not be applied at workspace or project level`,
          'NO_APPLICABLE_SCOPE'
        );
      }
    } else {
      onProgress?.('Filtering applicable projects...');
      const applicableProjects = await filterApplicableProjects(
        analysis,
        recipe,
        options.project
      );

      if (applicableProjects.length === 0) {
        throw new ApplyError(
          `No applicable projects found for recipe '${recipe.getId()}'`,
          'NO_APPLICABLE_PROJECTS'
        );
      }

      for (const project of applicableProjects) {
        const variant =
          options.variant ||
          recipe.getDefaultVariant(project.ecosystem || 'unknown') ||
          'default';
        const executionResult = await applyProjectRecipe(
          recipe,
          project,
          variant,
          analysis,
          onProgress
        );

        totalCostUsd += executionResult.costUsd;
        executionResults.push(executionResult);

        if (executionResult.success) {
          onValidation?.(
            'success',
            `Successfully applied to ${executionResult.projectPath}`
          );
        } else {
          onValidation?.(
            'error',
            `Failed to apply to ${executionResult.projectPath}: ${executionResult.error}`
          );
        }
      }
    }

    const endTime = new Date();
    const endTimeIso = endTime.toISOString();
    const durationSeconds = (endTime.getTime() - startTime.getTime()) / 1000;

    const summary = {
      totalProjects: executionResults.length,
      successfulProjects: executionResults.filter((e) => e.success).length,
      failedProjects: executionResults.filter((e) => !e.success).length,
      skippedProjects: 0,
    };

    Logger.info(
      {
        event: 'apply_completed',
        duration: durationSeconds,
        totalCost: totalCostUsd,
        summary,
      },
      'Recipe application completed'
    );

    return {
      recipe,
      dependencyCheck,
      executionResults,
      summary,
      metadata: {
        durationSeconds,
        costUsd: totalCostUsd,
        turns: executionResults.length,
        startTime: startTimeIso,
        endTime: endTimeIso,
        type: 'result',
        subtype: 'success',
      },
    };
  } catch (error) {
    Logger.error(
      {
        event: 'apply_error',
        error: error instanceof Error ? error.message : String(error),
        stack: error instanceof Error ? error.stack : undefined,
      },
      'Recipe application failed'
    );

    if (error instanceof ApplyError) {
      throw error;
    }
    throw new ApplyError(
      `Apply operation failed: ${error instanceof Error ? error.message : String(error)}`,
      'APPLY_FAILED'
    );
  }
}

async function loadRecipe(recipeName: string): Promise<Recipe> {
  const resolvedTarget = resolvePath(recipeName);
  const inputType = detectInputType(resolvedTarget);

  switch (inputType) {
    case InputType.RecipeName: {
      let foundPaths = await findRecipeByName(resolvedTarget);

      if (foundPaths.length === 0) {
        Logger.info(
          { recipe: recipeName },
          'Recipe not found locally, refreshing all libraries...'
        );
        await libraryManager.refreshAllLibraries();

        foundPaths = await findRecipeByName(resolvedTarget);
        if (foundPaths.length === 0) {
          throw new ApplyError(
            `Recipe '${recipeName}' not found in recipe libraries even after refreshing`,
            'RECIPE_NOT_FOUND'
          );
        }
      }

      if (foundPaths.length > 1) {
        const pathsList = foundPaths.map((p) => `  - ${p}`).join('\n');
        throw new ApplyError(
          `Multiple recipes named '${recipeName}' found:\n${pathsList}\nPlease specify the full path.`,
          'MULTIPLE_RECIPES_FOUND'
        );
      }

      const recipePath = foundPaths[0];
      const libraryName = libraryManager.isRemoteLibrary(recipePath);
      if (libraryName) {
        Logger.info(
          { recipe: recipeName, library: libraryName },
          'Recipe is from remote library, refreshing...'
        );
        await libraryManager.refreshLibrary(libraryName);
      }

      return await parseRecipeFromDirectory(recipePath);
    }

    case InputType.RecipeFolder: {
      if (!fs.existsSync(resolvedTarget)) {
        throw new ApplyError(
          `Recipe folder does not exist: ${resolvedTarget}`,
          'RECIPE_NOT_FOUND'
        );
      }

      const libraryName = libraryManager.isRemoteLibrary(resolvedTarget);
      if (libraryName) {
        Logger.info(
          { recipe: recipeName, library: libraryName },
          'Recipe is from remote library, refreshing...'
        );
        await libraryManager.refreshLibrary(libraryName);
      }

      return await parseRecipeFromDirectory(resolvedTarget);
    }

    default:
      throw new ApplyError(
        `Invalid recipe target: ${recipeName}`,
        'INVALID_RECIPE_TARGET'
      );
  }
}

async function ensureAnalysisData(): Promise<WorkspaceAnalysis> {
  const analysisPath = workspaceConfig.getAnalysisPath();

  if (fs.existsSync(analysisPath)) {
    try {
      return await readJson(analysisPath);
    } catch (error) {
      Logger.warn(
        {
          event: 'analysis_file_read_failed',
          error: error instanceof Error ? error.message : String(error),
        },
        `Failed to read analysis file`
      );
      Logger.info({ event: 'regenerating_analysis' }, 'Regenerating analysis');
    }
  }

  const analysisResult = await performAnalysis();
  if (!analysisResult.analysis) {
    throw new ApplyError(
      `Analysis failed: ${analysisResult.metadata?.error || 'Unknown error'}`,
      'ANALYSIS_FAILED'
    );
  }

  return analysisResult.analysis;
}

async function readCurrentState(): Promise<RecipeState> {
  try {
    const workspaceState = stateManager.getWorkspaceState();
    return (workspaceState.workspace || {}) as RecipeState;
  } catch (error) {
    throw new ApplyError(
      `Failed to read state file: ${error instanceof Error ? error.message : String(error)}`,
      'STATE_READ_FAILED'
    );
  }
}

async function validateWorkspaceDependencies(
  recipe: Recipe,
  currentState: RecipeState
): Promise<DependencyValidationResult> {
  const missing: RecipeDependency[] = [];
  const conflicting: Array<{ key: string; required: string; current: string }> =
    [];

  let analysis: WorkspaceAnalysis | null = null;

  for (const dependency of recipe.getRequires()) {
    let currentValue: string | undefined;

    if (isReservedKeyword(dependency.key)) {
      if (isProjectKeyword(dependency.key)) {
        continue;
      }

      if (!analysis) {
        analysis = await loadWorkspaceAnalysis();
        if (!analysis) {
          missing.push(dependency);
          continue;
        }
      }

      if (isWorkspaceKeyword(dependency.key)) {
        currentValue = getWorkspaceCharacteristic(analysis, dependency.key);
      }
    } else {
      const stateValue = currentState[dependency.key];
      currentValue = stateValue ? String(stateValue) : undefined;
    }

    if (currentValue === undefined) {
      missing.push(dependency);
    } else if (currentValue !== dependency.equals) {
      conflicting.push({
        key: dependency.key,
        required: dependency.equals,
        current: currentValue,
      });
    }
  }

  return {
    satisfied: missing.length === 0 && conflicting.length === 0,
    missing,
    conflicting,
  };
}

async function validateDependencies(
  recipe: Recipe,
  currentState: RecipeState,
  projectPath?: string
): Promise<DependencyValidationResult> {
  const missing: RecipeDependency[] = [];
  const conflicting: Array<{ key: string; required: string; current: string }> =
    [];

  let analysis: WorkspaceAnalysis | null = null;
  let project: ProjectAnalysis | undefined;

  for (const dependency of recipe.getRequires()) {
    let currentValue: string | undefined;

    if (isReservedKeyword(dependency.key)) {
      if (!analysis) {
        analysis = await loadWorkspaceAnalysis();
        if (!analysis) {
          missing.push(dependency);
          continue;
        }
      }

      if (isWorkspaceKeyword(dependency.key)) {
        currentValue = getWorkspaceCharacteristic(analysis, dependency.key);
      } else if (isProjectKeyword(dependency.key)) {
        if (!projectPath) {
          missing.push(dependency);
          continue;
        }

        if (!project) {
          project = findProjectByPath(analysis, projectPath);
          if (!project) {
            missing.push(dependency);
            continue;
          }
        }

        currentValue = getProjectCharacteristic(project, dependency.key);
      }
    } else {
      const stateValue = currentState[dependency.key];
      currentValue = stateValue ? String(stateValue) : undefined;
    }

    if (currentValue === undefined) {
      missing.push(dependency);
    } else if (currentValue !== dependency.equals) {
      conflicting.push({
        key: dependency.key,
        required: dependency.equals,
        current: currentValue,
      });
    }
  }

  return {
    satisfied: missing.length === 0 && conflicting.length === 0,
    missing,
    conflicting,
  };
}

function formatDependencyError(
  recipeId: string,
  validationResult: DependencyValidationResult,
  currentState: RecipeState
): string {
  const lines = [`Recipe '${recipeId}' has unsatisfied dependencies:`];

  for (const dep of validationResult.missing) {
    const currentValue = currentState[dep.key] ?? 'undefined';
    lines.push(`  - ${dep.key} = ${dep.equals} (currently: ${currentValue})`);
  }

  for (const conflict of validationResult.conflicting) {
    lines.push(
      `  - ${conflict.key} = ${conflict.required} (currently: ${conflict.current})`
    );
  }

  lines.push('');
  lines.push('Consider running prerequisite recipes first.');

  return lines.join('\n');
}

async function filterApplicableProjects(
  analysis: WorkspaceAnalysis,
  recipe: Recipe,
  projectFilter?: string
): Promise<ProjectAnalysis[]> {
  let projects = analysis.projects;

  if (projectFilter) {
    projects = projects.filter(
      (p) => p.path === projectFilter || p.path.includes(projectFilter)
    );
  }

<<<<<<< HEAD
  return projects.filter((project) => {
    if (!project.ecosystem) {
      return false;
    }
    return recipe.hasEcosystem(project.ecosystem);
  });
=======
  const applicableProjects: ProjectAnalysis[] = [];
  const workspaceState = stateManager.getWorkspaceState();

  for (const project of projects) {
    if (!project.ecosystem) continue;
    if (!recipe.hasEcosystem(project.ecosystem)) continue;

    const relativePath = path.relative(
      workspaceConfig.getWorkspaceRoot(),
      project.path
    );
    const projectState = (workspaceState.projects?.[relativePath] ||
      {}) as RecipeState;

    const dependencyCheck = await validateDependencies(
      recipe,
      projectState,
      project.path
    );

    if (dependencyCheck.satisfied) {
      applicableProjects.push(project);
    }
  }

  return applicableProjects;
>>>>>>> 7b642b7c
}

function generateApplicationInstructions(
  recipe: Recipe,
  project?: ProjectAnalysis
): string {
  if (recipe.isWorkspaceLevel() && !project) {
    return loadPrompt('apply_recipe_workspace_application_instructions');
  } else {
    if (!project) {
      throw new Error('Project information required for project-level recipe');
    }

    const workspaceRoot = workspaceConfig.getWorkspaceRoot();
    const relativePath = path.relative(workspaceRoot, project.path);

    const template = loadPrompt(
      'apply_recipe_project_application_instructions'
    );
    return renderPrompt(template, {
      project_path: relativePath,
      project_ecosystem: project.ecosystem || 'unknown',
      project_language: project.language || 'unknown',
      project_type: project.type || 'unknown',
    });
  }
}

function generateStateManagementInstructions(
  recipe: Recipe,
  project?: ProjectAnalysis
): string {
  const workspaceRoot = workspaceConfig.getWorkspaceRoot();
  const provides = recipe
    .getProvides()
    .map((key) => `   - ${key}`)
    .join('\n');

  if (recipe.isWorkspaceLevel() && !project) {
    const template = loadPrompt('apply_recipe_workspace_state_management');
    return renderPrompt(template, {
      workspace_root: workspaceRoot,
      recipe_provides: provides,
      recipe_id: recipe.getId(),
    });
  } else {
    if (!project) {
      throw new Error('Project information required for project-level recipe');
    }

    const relativePath = path.relative(workspaceRoot, project.path);
    const template = loadPrompt('apply_recipe_project_state_management');
    return renderPrompt(template, {
      workspace_root: workspaceRoot,
      recipe_provides: provides,
      recipe_id: recipe.getId(),
      project_relative_path: relativePath,
    });
  }
}

async function applyWorkspaceRecipe(
  recipe: Recipe,
  variant: string,
  analysis: WorkspaceAnalysis,
  onProgress?: ApplyProgressCallback
): Promise<ExecutionResult> {
  const targetEcosystem = analysis.workspaceEcosystem || 'unknown';

  Logger.info(
    {
      event: 'workspace_recipe_application_started',
      recipe: recipe.getId(),
      variant,
    },
    'Starting workspace recipe application'
  );

  return executeRecipe(
    recipe,
    variant,
    targetEcosystem,
    'workspace',
    analysis,
    onProgress,
    'workspace_recipe_application',
    undefined
  );
}

async function applyProjectRecipe(
  recipe: Recipe,
  project: ProjectAnalysis,
  variant: string,
  analysis: WorkspaceAnalysis,
  onProgress?: ApplyProgressCallback
): Promise<ExecutionResult> {
  const projectPath = project.path === '.' ? 'workspace' : project.path;
  const targetEcosystem = project.ecosystem || 'unknown';

  Logger.info(
    {
      event: 'project_recipe_application_started',
      recipe: recipe.getId(),
      project: project.path,
      variant,
    },
    'Starting project recipe application'
  );

  return executeRecipe(
    recipe,
    variant,
    targetEcosystem,
    projectPath,
    analysis,
    onProgress,
    'project_recipe_application',
    project
  );
}

async function executeRecipe(
  recipe: Recipe,
  variant: string,
  targetEcosystem: string,
  projectPath: string,
  analysis: WorkspaceAnalysis,
  onProgress?: ApplyProgressCallback,
  logEventPrefix?: string,
  project?: ProjectAnalysis
): Promise<ExecutionResult> {
  const workspaceRoot = workspaceConfig.getWorkspaceRoot();

  try {
    const ecosystem = recipe
      .getEcosystems()
      .find((eco) => eco.id === targetEcosystem);
    if (!ecosystem) {
      Logger.warn(
        {
          event: 'ecosystem_not_supported',
          ecosystem: targetEcosystem,
          recipe: recipe.getId(),
        },
        `Recipe does not support ecosystem: ${targetEcosystem}`
      );
      return {
        projectPath,
        recipeId: recipe.getId(),
        success: false,
        error: `Recipe '${recipe.getId()}' does not support ecosystem '${targetEcosystem}'`,
        costUsd: 0,
      };
    }

    const variants = recipe.getVariantsForEcosystem(targetEcosystem);
    const variantObj = variants.find((v) => v.id === variant);

    if (!variantObj) {
      Logger.warn(
        {
          event: 'variant_not_found',
          ecosystem: targetEcosystem,
          variant,
          recipe: recipe.getId(),
        },
        `Variant '${variant}' not found for ecosystem ${targetEcosystem}`
      );
      return {
        projectPath,
        recipeId: recipe.getId(),
        success: false,
        error: `Variant '${variant}' not found for ecosystem '${targetEcosystem}'`,
        costUsd: 0,
      };
    }

    const fixContent =
      recipe.fixFiles.get(variantObj.fix_prompt) || variantObj.fix_prompt;
    const recipePrompt = recipe.getPrompt();

    const promptTemplate = loadPrompt('apply_recipe');
    const combinedContent = recipePrompt.content + '\n\n' + fixContent;

    const applicationInstructions = generateApplicationInstructions(
      recipe,
      project
    );
    const stateManagementInstructions = generateStateManagementInstructions(
      recipe,
      project
    );

    const applicationPrompt = renderPrompt(promptTemplate, {
      recipe_id: recipe.getId(),
      recipe_summary: recipe.getSummary(),
      workspace_root: workspaceRoot,
      is_monorepo: analysis.isMonorepo ? 'true' : 'false',
      recipe_variant: variant,
      fix_content: combinedContent,
      application_instructions: applicationInstructions,
      state_management_instructions: stateManagementInstructions,
    });

    Logger.debug(
      {
        event: 'claude_execution_start',
        prompt_length: applicationPrompt.length,
      },
      'Starting Claude execution for recipe application'
    );

    let executionCost = 0;
    let success = false;
    const operationStartTime = new Date();

    const handlers: CodeChangesEventHandlers = {
      onProgress: (step) => {
        onProgress?.(step, false);
      },
      onThinkingStateChange: (isThinking) => {
        onProgress?.('', isThinking);
      },
      onComplete: (result, metadata) => {
        executionCost = metadata?.costUsd || 0;
        success = true;
        Logger.info(
          {
            event: 'claude_execution_completed',
          },
          'Claude execution query completed'
        );
      },
      onError: (error) => {
        Logger.error(
          {
            event: `${logEventPrefix}_failed`,
            error: error.message,
          },
          'Recipe application failed'
        );
      },
    };

    const operationResult = await executeCodeChangesOperation(
      query({
        prompt: applicationPrompt,
        options: {
          model: 'sonnet',
          allowedTools: [
            'Bash',
            'Read',
            'Write',
            'Edit',
            'MultiEdit',
            'LS',
            'Glob',
            'Grep',
          ],
          disallowedTools: [
            'Bash(git commit:*)',
            'Bash(git push:*)',
            'Bash(git merge:*)',
            'Bash(git rebase:*)',
            'Bash(git reset:*)',
            'Bash(git branch -D:*)',
            'Bash(git branch -d:*)',
            'Bash(git tag -d:*)',
            'Bash(git clean -f:*)',
            'Bash(git rm:*)',
            'Bash(git mv:*)',
            'Bash(git stash drop:*)',
            'Bash(git stash clear:*)',
            'Bash(git remote add:*)',
            'Bash(git remote remove:*)',
            'Bash(git remote rm:*)',
            'Bash(sudo:*)',
            'Bash(rm:*)',
            'Bash(chmod:*)',
            'Bash(chown:*)',
          ],
          permissionMode: 'bypassPermissions',
        },
      }),
      handlers,
      operationStartTime
    );

    executionCost = operationResult.metadata.costUsd;
    success = operationResult.success;

    if (!success) {
      return {
        projectPath,
        recipeId: recipe.getId(),
        success: false,
        error:
          operationResult.error || 'Recipe application failed during execution',
        costUsd: executionCost,
      };
    }

    Logger.info(
      {
        event: `${logEventPrefix}_completed`,
      },
      'Recipe application completed successfully'
    );

    return {
      projectPath,
      recipeId: recipe.getId(),
      success: true,
      costUsd: executionCost,
    };
  } catch (error) {
    Logger.error(
      {
        event: `${logEventPrefix}_error`,
        error: error instanceof Error ? error.message : String(error),
      },
      'Error during recipe application'
    );

    return {
      projectPath,
      recipeId: recipe.getId(),
      success: false,
      error: error instanceof Error ? error.message : String(error),
      costUsd: 0,
    };
  }
}

interface WorkspacePreferredResult {
  workspaceResult: ExecutionResult | null;
  projectResults: ExecutionResult[];
}

async function applyWorkspacePreferredRecipe(
  recipe: Recipe,
  analysis: WorkspaceAnalysis,
  options: ApplyOptions,
  onProgress?: (message: string) => void,
  onValidation?: (level: 'info' | 'error' | 'success', message: string) => void
): Promise<WorkspacePreferredResult> {
  const workspaceEcosystem = analysis.workspaceEcosystem || 'unknown';
  const workspaceState = stateManager.getWorkspaceState();
  const workspaceRecipeState = (workspaceState.workspace || {}) as RecipeState;

  const canApplyAtWorkspace = await canApplyRecipeAtWorkspace(
    recipe,
    analysis,
    workspaceRecipeState
  );

  const applicableProjects = await getApplicableProjectsForWorkspacePreferred(
    recipe,
    analysis,
    workspaceEcosystem,
    workspaceState,
    options.project
  );

  let workspaceResult: ExecutionResult | null = null;
  const projectResults: ExecutionResult[] = [];

  if (canApplyAtWorkspace) {
    onProgress?.('Applying recipe at workspace level...');

    const variant =
      options.variant ||
      recipe.getDefaultVariant(workspaceEcosystem) ||
      'default';

    workspaceResult = await applyWorkspaceRecipe(
      recipe,
      variant,
      analysis,
      onProgress
    );

    if (workspaceResult.success) {
      onValidation?.('success', `Successfully applied workspace recipe`);
    } else {
      onValidation?.(
        'error',
        `Failed to apply workspace recipe: ${workspaceResult.error}`
      );
    }
  }

  if (applicableProjects.length > 0) {
    onProgress?.(
      applicableProjects.length === analysis.projects.length
        ? 'Applying recipe at project level...'
        : `Applying recipe to ${applicableProjects.length} specific projects...`
    );

    for (const project of applicableProjects) {
      const variant =
        options.variant ||
        recipe.getDefaultVariant(project.ecosystem || 'unknown') ||
        'default';

      const executionResult = await applyProjectRecipe(
        recipe,
        project,
        variant,
        analysis,
        onProgress
      );

      projectResults.push(executionResult);

      if (executionResult.success) {
        onValidation?.(
          'success',
          `Successfully applied to ${executionResult.projectPath}`
        );
      } else {
        onValidation?.(
          'error',
          `Failed to apply to ${executionResult.projectPath}: ${executionResult.error}`
        );
      }
    }
  }

  return { workspaceResult, projectResults };
}

async function canApplyRecipeAtWorkspace(
  recipe: Recipe,
  analysis: WorkspaceAnalysis,
  currentState: RecipeState
): Promise<boolean> {
  const workspaceEcosystem = analysis.workspaceEcosystem || 'unknown';

  if (!recipe.hasEcosystem(workspaceEcosystem)) {
    return false;
  }

  const dependencyCheck = await validateDependencies(recipe, currentState);
  return dependencyCheck.satisfied;
}

async function getApplicableProjectsForWorkspacePreferred(
  recipe: Recipe,
  analysis: WorkspaceAnalysis,
  workspaceEcosystem: string,
  workspaceState: WorkspaceState,
  projectFilter?: string
): Promise<ProjectAnalysis[]> {
  const workspaceRecipeState = (workspaceState.workspace || {}) as RecipeState;
  const applicableProjects: ProjectAnalysis[] = [];

  for (const project of analysis.projects) {
    if (projectFilter && !project.path.includes(projectFilter)) {
      continue;
    }

    if (!project.ecosystem) {
      continue;
    }

    if (!recipe.hasEcosystem(project.ecosystem)) {
      continue;
    }

    if (project.ecosystem !== workspaceEcosystem) {
      const relativePath = path.relative(
        workspaceConfig.getWorkspaceRoot(),
        project.path
      );
      const projectState = (workspaceState.projects?.[relativePath] ||
        {}) as RecipeState;

      const dependencyCheck = await validateDependencies(
        recipe,
        projectState,
        project.path
      );

      if (dependencyCheck.satisfied) {
        applicableProjects.push(project);
      }
      continue;
    }

    const relativePath = path.relative(
      workspaceConfig.getWorkspaceRoot(),
      project.path
    );
    const projectState = (workspaceState.projects?.[relativePath] ||
      {}) as RecipeState;

    const requires = recipe.getRequires();
    let shouldInclude = false;

    for (const requirement of requires) {
      if (isReservedKeyword(requirement.key)) {
        const dependencyCheck = await validateDependencies(
          recipe,
          projectState,
          project.path
        );
        if (dependencyCheck.satisfied) {
          shouldInclude = true;
          break;
        }
      } else {
        const workspaceValue = workspaceRecipeState[requirement.key];
        const projectValue = projectState[requirement.key];

        if (
          workspaceValue !== requirement.equals &&
          projectValue === requirement.equals
        ) {
          shouldInclude = true;
          break;
        }
      }
    }

    if (shouldInclude) {
      applicableProjects.push(project);
    }
  }

  return applicableProjects;
}<|MERGE_RESOLUTION|>--- conflicted
+++ resolved
@@ -910,20 +910,16 @@
     );
   }
 
-<<<<<<< HEAD
-  return projects.filter((project) => {
-    if (!project.ecosystem) {
-      return false;
-    }
-    return recipe.hasEcosystem(project.ecosystem);
-  });
-=======
   const applicableProjects: ProjectAnalysis[] = [];
   const workspaceState = stateManager.getWorkspaceState();
 
   for (const project of projects) {
-    if (!project.ecosystem) continue;
-    if (!recipe.hasEcosystem(project.ecosystem)) continue;
+    if (!project.ecosystem) {
+      continue;
+    }
+    if (!recipe.hasEcosystem(project.ecosystem)) {
+      continue;
+    }
 
     const relativePath = path.relative(
       workspaceConfig.getWorkspaceRoot(),
@@ -944,7 +940,6 @@
   }
 
   return applicableProjects;
->>>>>>> 7b642b7c
 }
 
 function generateApplicationInstructions(
