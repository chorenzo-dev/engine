import React, { useState } from 'react';
import { Box, Text } from 'ink';
import { InitContainer } from '../containers/InitContainer';
<<<<<<< HEAD
import { AnalyzeContainer } from '../containers/AnalyzeContainer';
import { RecipesContainer } from '../containers/RecipesContainer';
import { AnalysisResult } from '../commands/analyze';
import { type ValidationResult } from '../commands/recipes';
=======
import { ApplyProgress } from './ApplyProgress';
import { DebugProgress } from './DebugProgress';
import { ApplyDisplay } from './ApplyDisplay';
import { RecipeGenerateProgress } from './RecipeGenerateProgress';
import { performAnalysis, AnalysisResult } from '../commands/analyze';
import {
  performRecipesValidate,
  performRecipesApply,
  performRecipesGenerate,
  type ValidationCallback,
  type ValidationResult,
  type GenerateResult as RecipeGenerateResult,
} from '../commands/recipes';
>>>>>>> 578f31c8
import { AnalysisDisplay } from './AnalysisDisplay';
import { ApplyDisplay } from './ApplyDisplay';
import { ApplyRecipeResult } from '../types/apply';

interface ShellProps {
  command:
    | 'analyze'
    | 'init'
    | 'recipes-validate'
    | 'recipes-apply'
    | 'recipes-generate';
  options: {
    progress?: boolean;
    reset?: boolean;
    noAnalyze?: boolean;
    yes?: boolean;
    target?: string;
    recipe?: string;
    variant?: string;
    project?: string;
    debug?: boolean;
    cost?: boolean;
    name?: string;
    saveLocation?: string;
    category?: string;
    summary?: string;
  };
}

type ShellState =
  | { command: 'analyze'; result: AnalysisResult | null }
  | { command: 'init'; result: AnalysisResult | null }
  | { command: 'recipes-validate'; result: ValidationResult | null }
  | { command: 'recipes-apply'; result: ApplyRecipeResult | null }
  | { command: 'recipes-generate'; result: RecipeGenerateResult | null };

export const Shell: React.FC<ShellProps> = ({ command, options }) => {
  const [commandState, setCommandState] = useState<ShellState>(
    () =>
      ({
        command,
        result: null,
      }) as ShellState
  );
  const [error, setError] = useState<Error | null>(null);
  const [isComplete, setIsComplete] = useState(false);
  const [validationResult, setValidationResult] =
    useState<ValidationResult | null>(null);

<<<<<<< HEAD
=======
  useEffect(() => {
    if (
      command === 'analyze' &&
      options.progress === false &&
      !isComplete &&
      !error
    ) {
      const runSimpleAnalysis = async () => {
        try {
          const analysisResult = await performAnalysis((step) => {
            if (step) {
              setSimpleStep(step);
            }
          });
          setCommandState({ command: 'analyze', result: analysisResult });
          setIsComplete(true);
        } catch (err) {
          setError(err instanceof Error ? err : new Error(String(err)));
        }
      };
      runSimpleAnalysis();
    }

    if (command === 'recipes-validate' && !isComplete && !error) {
      if (!options.target) {
        setError(new Error('Target parameter is required'));
        return;
      }

      const runRecipesValidate = async () => {
        try {
          const handleValidation: ValidationCallback = (type, message) => {
            switch (type) {
              case 'success':
                console.log(`✅ ${message}`);
                break;
              case 'error':
                console.error(`❌ ${message}`);
                break;
              case 'warning':
                console.warn(`⚠️ ${message}`);
                break;
              case 'info':
                console.info(`📊 ${message}`);
                break;
            }
          };

          const result = await performRecipesValidate(
            {
              target: options.target!,
              progress: options.progress,
            },
            (step) => {
              if (step) {
                setSimpleStep(step);
              }
            },
            handleValidation
          );

          setValidationResult(result);
          setIsComplete(true);
        } catch (err) {
          setError(err instanceof Error ? err : new Error(String(err)));
        }
      };
      runRecipesValidate();
    }

    if (
      command === 'recipes-apply' &&
      options.progress === false &&
      !options.debug &&
      !isComplete &&
      !error
    ) {
      if (!options.recipe) {
        setError(new Error('Recipe parameter is required'));
        return;
      }

      const runRecipesApply = async () => {
        try {
          const applyResult = await performRecipesApply(
            {
              recipe: options.recipe!,
              variant: options.variant,
              project: options.project,
              yes: options.yes,
              progress: options.progress,
            },
            (step) => {
              if (step) {
                setSimpleStep(step);
              }
            }
          );

          setCommandState({ command: 'recipes-apply', result: applyResult });
          setIsComplete(true);
        } catch (err) {
          setError(err instanceof Error ? err : new Error(String(err)));
        }
      };
      runRecipesApply();
    }

    if (
      command === 'recipes-generate' &&
      options.progress === false &&
      !isComplete &&
      !error
    ) {
      const runRecipesGenerate = async () => {
        try {
          const generateResult = await performRecipesGenerate(
            {
              name: options.name,
              progress: options.progress,
              cost: options.cost,
              saveLocation: options.saveLocation,
              category: options.category,
              summary: options.summary,
            },
            (step) => {
              if (step) {
                setSimpleStep(step);
              }
            }
          );

          setCommandState({
            command: 'recipes-generate',
            result: generateResult,
          });
          setIsComplete(true);
        } catch (err) {
          setError(err instanceof Error ? err : new Error(String(err)));
        }
      };
      runRecipesGenerate();
    }
  }, [
    command,
    options.progress,
    options.reset,
    options.target,
    options.recipe,
    options.variant,
    options.project,
    options.yes,
    options.name,
    options.cost,
    isComplete,
    error,
  ]);

>>>>>>> 578f31c8
  if (command === 'analyze') {
    if (error) {
      return (
        <Box flexDirection="column">
          <Text color="red">❌ Error: {error.message}</Text>
        </Box>
      );
    }

    if (
      isComplete &&
      commandState.command === 'analyze' &&
      commandState.result
    ) {
      return (
        <AnalysisDisplay result={commandState.result} showCost={options.cost} />
      );
    }

    return (
      <AnalyzeContainer
        options={{
          progress: options.progress,
          cost: options.cost,
        }}
        onComplete={(result) => {
          setCommandState({ command: 'analyze', result });
          setIsComplete(true);
        }}
        onError={(error) => {
          setError(error);
        }}
      />
    );
  }

  if (command === 'init') {
    if (error) {
      return (
        <Box flexDirection="column">
          <Text color="red">❌ Error: {error.message}</Text>
        </Box>
      );
    }

    if (isComplete) {
      return (
        <Box flexDirection="column">
          <Text color="green">✅ Initialization complete!</Text>
          {commandState.command === 'init' &&
          commandState.result &&
          commandState.result.analysis ? (
            <Box marginTop={1}>
              <AnalysisDisplay
                result={commandState.result}
                showCost={options.cost}
              />
            </Box>
          ) : null}
        </Box>
      );
    }

    return (
      <InitContainer
        options={{
          reset: options.reset,
          noAnalyze: options.noAnalyze,
          yes: options.yes,
          progress: options.progress,
          cost: options.cost,
        }}
        onComplete={(result) => {
          setCommandState({ command: 'init', result: result || null });
          setIsComplete(true);
        }}
        onError={(error) => {
          setError(error);
        }}
      />
    );
  }

  if (command === 'recipes-validate') {
    if (error) {
      return (
        <Box flexDirection="column">
          <Text color="red">❌ Error: {error.message}</Text>
        </Box>
      );
    }

    if (isComplete && validationResult) {
      return (
        <Box flexDirection="column">
          {validationResult.messages.map((msg, index) => {
            let icon = '';
            switch (msg.type) {
              case 'success':
                icon = '✅';
                break;
              case 'error':
                icon = '❌';
                break;
              case 'warning':
                icon = '⚠️ ';
                break;
              case 'info':
                icon = '📊';
                break;
            }
            return <Text key={index}>{`${icon} ${msg.text}`}</Text>;
          })}
          {validationResult.summary && (
            <Box marginTop={1} flexDirection="column">
              <Text>📊 Summary:</Text>
              <Text>{`  Valid recipes: ${validationResult.summary.valid}/${validationResult.summary.total}`}</Text>
              {validationResult.summary.totalErrors > 0 && (
                <Text>{`  Total errors: ${validationResult.summary.totalErrors}`}</Text>
              )}
              {validationResult.summary.totalWarnings > 0 && (
                <Text>{`  Total warnings: ${validationResult.summary.totalWarnings}`}</Text>
              )}
            </Box>
          )}
          <Box marginTop={1}>
            <Text color="green">✅ Recipe validation complete!</Text>
          </Box>
        </Box>
      );
    }

    return (
      <RecipesContainer
        command="validate"
        options={{
          target: options.target,
          progress: options.progress,
        }}
        onComplete={(result) => {
          setValidationResult(result as ValidationResult);
          setIsComplete(true);
        }}
        onError={(error) => {
          setError(error);
        }}
      />
    );
  }

  if (command === 'recipes-apply') {
    if (error) {
      return (
        <Box flexDirection="column">
          <Text color="red">❌ Error: {error.message}</Text>
        </Box>
      );
    }

    if (
      isComplete &&
      commandState.command === 'recipes-apply' &&
      commandState.result
    ) {
      return (
        <ApplyDisplay result={commandState.result} showCost={options.cost} />
      );
    }

    return (
      <RecipesContainer
        command="apply"
        options={{
          recipe: options.recipe,
          variant: options.variant,
          project: options.project,
          yes: options.yes,
          progress: options.progress,
          debug: options.debug,
          cost: options.cost,
        }}
        onComplete={(result) => {
          setCommandState({
            command: 'recipes-apply',
            result: result as ApplyRecipeResult,
          });
          setIsComplete(true);
        }}
        onError={(error) => {
          setError(error);
        }}
      />
    );
  }

  if (command === 'recipes-generate') {
    if (options.progress === false) {
      if (error) {
        return (
          <Box flexDirection="column">
            <Text color="red">❌ Error: {error.message}</Text>
          </Box>
        );
      }

      if (
        isComplete &&
        commandState.command === 'recipes-generate' &&
        commandState.result
      ) {
        return (
          <Box flexDirection="column">
            <Text color="green">✅ Recipe generated successfully!</Text>
            <Text>Path: {commandState.result.recipePath}</Text>
            <Text>Name: {commandState.result.recipeName}</Text>
            {commandState.result.metadata && options.cost && (
              <>
                <Text>
                  Cost: ${commandState.result.metadata.costUsd.toFixed(4)}
                </Text>
                <Text>
                  Duration:{' '}
                  {commandState.result.metadata.durationSeconds.toFixed(1)}s
                </Text>
              </>
            )}
          </Box>
        );
      }

      return (
        <Box flexDirection="column">
          <Text color="blue">🎯 {simpleStep || 'Generating recipe...'}</Text>
        </Box>
      );
    }

    if (error && isComplete) {
      return (
        <Box flexDirection="column">
          <Text color="red">❌ Error: {error.message}</Text>
        </Box>
      );
    }

    if (
      isComplete &&
      commandState.command === 'recipes-generate' &&
      commandState.result
    ) {
      return (
        <Box flexDirection="column">
          <Text color="green">✅ Recipe generated successfully!</Text>
          <Text>Path: {commandState.result.recipePath}</Text>
          <Text>Name: {commandState.result.recipeName}</Text>
          {commandState.result.metadata && options.cost && (
            <>
              <Text>
                Cost: ${commandState.result.metadata.costUsd.toFixed(4)}
              </Text>
              <Text>
                Duration:{' '}
                {commandState.result.metadata.durationSeconds.toFixed(1)}s
              </Text>
            </>
          )}
        </Box>
      );
    }

    return (
      <RecipeGenerateProgress
        options={{
          name: options.name,
          progress: options.progress,
          cost: options.cost,
          saveLocation: options.saveLocation,
          category: options.category,
          summary: options.summary,
        }}
        onComplete={(result) => {
          setCommandState({ command: 'recipes-generate', result });
          setIsComplete(true);
        }}
        onError={(error, collectedOptions) => {
          if (collectedOptions && collectedOptions.name) {
            let cliCommand = `npx chorenzo recipes generate "${collectedOptions.name}"`;
            if (collectedOptions.category) {
              cliCommand += ` --category "${collectedOptions.category}"`;
            }
            if (collectedOptions.summary) {
              cliCommand += ` --summary "${collectedOptions.summary}"`;
            }
            if (collectedOptions.saveLocation) {
              cliCommand += ` --location "${collectedOptions.saveLocation}"`;
            }

            const enhancedError = new Error(
              `${error.message}\n\nCLI command to retry:\n${cliCommand}`
            );
            setError(enhancedError);
          } else {
            setError(error);
          }
          setIsComplete(true);
        }}
      />
    );
  }

  return <Text>Unknown command: {command}</Text>;
};<|MERGE_RESOLUTION|>--- conflicted
+++ resolved
@@ -1,26 +1,15 @@
-import React, { useState } from 'react';
+import React, { useState, useEffect } from 'react';
 import { Box, Text } from 'ink';
 import { InitContainer } from '../containers/InitContainer';
-<<<<<<< HEAD
 import { AnalyzeContainer } from '../containers/AnalyzeContainer';
 import { RecipesContainer } from '../containers/RecipesContainer';
+import { RecipeGenerateProgress } from './RecipeGenerateProgress';
 import { AnalysisResult } from '../commands/analyze';
-import { type ValidationResult } from '../commands/recipes';
-=======
-import { ApplyProgress } from './ApplyProgress';
-import { DebugProgress } from './DebugProgress';
-import { ApplyDisplay } from './ApplyDisplay';
-import { RecipeGenerateProgress } from './RecipeGenerateProgress';
-import { performAnalysis, AnalysisResult } from '../commands/analyze';
 import {
-  performRecipesValidate,
-  performRecipesApply,
   performRecipesGenerate,
-  type ValidationCallback,
   type ValidationResult,
   type GenerateResult as RecipeGenerateResult,
 } from '../commands/recipes';
->>>>>>> 578f31c8
 import { AnalysisDisplay } from './AnalysisDisplay';
 import { ApplyDisplay } from './ApplyDisplay';
 import { ApplyRecipeResult } from '../types/apply';
@@ -69,117 +58,9 @@
   const [isComplete, setIsComplete] = useState(false);
   const [validationResult, setValidationResult] =
     useState<ValidationResult | null>(null);
-
-<<<<<<< HEAD
-=======
+  const [simpleStep, setSimpleStep] = useState<string>('');
+
   useEffect(() => {
-    if (
-      command === 'analyze' &&
-      options.progress === false &&
-      !isComplete &&
-      !error
-    ) {
-      const runSimpleAnalysis = async () => {
-        try {
-          const analysisResult = await performAnalysis((step) => {
-            if (step) {
-              setSimpleStep(step);
-            }
-          });
-          setCommandState({ command: 'analyze', result: analysisResult });
-          setIsComplete(true);
-        } catch (err) {
-          setError(err instanceof Error ? err : new Error(String(err)));
-        }
-      };
-      runSimpleAnalysis();
-    }
-
-    if (command === 'recipes-validate' && !isComplete && !error) {
-      if (!options.target) {
-        setError(new Error('Target parameter is required'));
-        return;
-      }
-
-      const runRecipesValidate = async () => {
-        try {
-          const handleValidation: ValidationCallback = (type, message) => {
-            switch (type) {
-              case 'success':
-                console.log(`✅ ${message}`);
-                break;
-              case 'error':
-                console.error(`❌ ${message}`);
-                break;
-              case 'warning':
-                console.warn(`⚠️ ${message}`);
-                break;
-              case 'info':
-                console.info(`📊 ${message}`);
-                break;
-            }
-          };
-
-          const result = await performRecipesValidate(
-            {
-              target: options.target!,
-              progress: options.progress,
-            },
-            (step) => {
-              if (step) {
-                setSimpleStep(step);
-              }
-            },
-            handleValidation
-          );
-
-          setValidationResult(result);
-          setIsComplete(true);
-        } catch (err) {
-          setError(err instanceof Error ? err : new Error(String(err)));
-        }
-      };
-      runRecipesValidate();
-    }
-
-    if (
-      command === 'recipes-apply' &&
-      options.progress === false &&
-      !options.debug &&
-      !isComplete &&
-      !error
-    ) {
-      if (!options.recipe) {
-        setError(new Error('Recipe parameter is required'));
-        return;
-      }
-
-      const runRecipesApply = async () => {
-        try {
-          const applyResult = await performRecipesApply(
-            {
-              recipe: options.recipe!,
-              variant: options.variant,
-              project: options.project,
-              yes: options.yes,
-              progress: options.progress,
-            },
-            (step) => {
-              if (step) {
-                setSimpleStep(step);
-              }
-            }
-          );
-
-          setCommandState({ command: 'recipes-apply', result: applyResult });
-          setIsComplete(true);
-        } catch (err) {
-          setError(err instanceof Error ? err : new Error(String(err)));
-        }
-      };
-      runRecipesApply();
-    }
-
     if (
       command === 'recipes-generate' &&
       options.progress === false &&
@@ -218,19 +99,14 @@
   }, [
     command,
     options.progress,
-    options.reset,
-    options.target,
-    options.recipe,
-    options.variant,
-    options.project,
-    options.yes,
     options.name,
     options.cost,
+    options.saveLocation,
+    options.category,
+    options.summary,
     isComplete,
     error,
   ]);
-
->>>>>>> 578f31c8
   if (command === 'analyze') {
     if (error) {
       return (
