--- conflicted
+++ resolved
@@ -191,13 +191,8 @@
       );
     }
 
-<<<<<<< HEAD
-    if (isComplete && result) {
-      return <AnalysisDisplay result={result} showCost={options.cost} />;
-=======
     if (isComplete && commandState.command === 'analyze' && commandState.result) {
-      return <AnalysisDisplay result={commandState.result} />;
->>>>>>> f52675d3
+      return <AnalysisDisplay result={commandState.result} showCost={options.cost} />;
     }
 
     return (
@@ -229,11 +224,7 @@
             <Text color="green">✅ Initialization complete!</Text>
             {commandState.command === 'init' && commandState.result && commandState.result.analysis ? (
               <Box marginTop={1}>
-<<<<<<< HEAD
-                <AnalysisDisplay result={result} showCost={options.cost} />
-=======
-                <AnalysisDisplay result={commandState.result} />
->>>>>>> f52675d3
+                <AnalysisDisplay result={commandState.result} showCost={options.cost} />
               </Box>
             ) : null}
           </Box>
@@ -348,7 +339,7 @@
         <DebugProgress
           options={applyOptions}
           onComplete={(applyResult) => {
-            setResult(applyResult);
+            setCommandState({ command: 'recipes-apply', result: applyResult });
             setIsComplete(true);
           }}
           onError={(error) => {
@@ -367,13 +358,8 @@
         );
       }
 
-<<<<<<< HEAD
-      if (isComplete && result) {
-        return <ApplyDisplay result={result as ApplyRecipeResult} showCost={options.cost} />;
-=======
       if (isComplete && commandState.command === 'recipes-apply' && commandState.result) {
-        return <ApplyDisplay result={commandState.result} />;
->>>>>>> f52675d3
+        return <ApplyDisplay result={commandState.result} showCost={options.cost} />;
       }
 
       return (
@@ -391,13 +377,8 @@
       );
     }
 
-<<<<<<< HEAD
-    if (isComplete && result) {
-      return <ApplyDisplay result={result as ApplyRecipeResult} showCost={options.cost} />;
-=======
     if (isComplete && commandState.command === 'recipes-apply' && commandState.result) {
-      return <ApplyDisplay result={commandState.result} />;
->>>>>>> f52675d3
+      return <ApplyDisplay result={commandState.result} showCost={options.cost} />;
     }
 
     const applyOptions: ApplyOptions = {
@@ -406,6 +387,7 @@
       project: options.project,
       yes: options.yes,
       progress: options.progress,
+      cost: options.cost,
     };
 
     return (
