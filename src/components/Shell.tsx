--- conflicted
+++ resolved
@@ -47,29 +47,6 @@
       runSimpleAnalysis();
     }
 
-<<<<<<< HEAD
-    // Removed this - we should use InitWithAnalysis component instead
-  }, [command, options.progress, options.reset, options.noAnalyze, isComplete, error]);
-=======
-    if (
-      command === 'init' &&
-      options.progress === false &&
-      !isComplete &&
-      !error
-    ) {
-      const runSimpleInit = async () => {
-        try {
-          await performInit({ reset: options.reset }, (step) => {
-            setSimpleStep(step);
-          });
-          setIsComplete(true);
-        } catch (err) {
-          setError(err instanceof Error ? err : new Error(String(err)));
-        }
-      };
-      runSimpleInit();
-    }
-
     if (
       command === 'recipes-validate' &&
       !isComplete &&
@@ -117,7 +94,6 @@
       runRecipesValidate();
     }
   }, [command, options.progress, options.reset, options.target, isComplete, error]);
->>>>>>> a13e7e3e
 
   if (command === 'analyze') {
     if (options.progress === false) {
