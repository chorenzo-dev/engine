--- conflicted
+++ resolved
@@ -155,7 +155,6 @@
   });
 
 recipesCommand
-<<<<<<< HEAD
   .command('review <target>')
   .description('Review recipe content quality using AI analysis')
   .option('--debug', 'Show all progress messages in list format')
@@ -176,7 +175,20 @@
         command: 'recipes-review',
         options: {
           target,
-=======
+          debug: options.debug,
+        },
+      })
+    );
+
+    try {
+      await waitUntilExit();
+    } catch (error) {
+      Logger.error(extractErrorMessage(error));
+      process.exit(1);
+    }
+  });
+
+recipesCommand
   .command('validate-state <recipe>', { hidden: true })
   .description('Validate recipe state consistency')
   .option('--debug', 'Show all progress messages in list format')
@@ -186,7 +198,6 @@
         command: 'recipes-validate-state',
         options: {
           recipe,
->>>>>>> a3197245
           debug: options.debug,
         },
       })
