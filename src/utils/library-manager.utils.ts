--- conflicted
+++ resolved
@@ -186,51 +186,7 @@
       (entry, fullPath) => {
         return entry === recipeName && this.isRecipeFolder(fullPath);
       }
-<<<<<<< HEAD
     );
-=======
-
-      searchedFolders++;
-
-      try {
-        const entries = fs.readdirSync(dir);
-
-        for (const entry of entries) {
-          const fullPath = path.join(dir, entry);
-
-          if (!fs.statSync(fullPath).isDirectory()) {
-            continue;
-          }
-
-          if (
-            GitignoreManager.isIgnored(fullPath, workspaceRoot, ignorePatterns)
-          ) {
-            continue;
-          }
-
-          if (entry === recipeName && this.isRecipeFolder(fullPath)) {
-            foundPaths.push(fullPath);
-            Logger.info(
-              { recipeName, path: fullPath },
-              'Found local recipe in project folder'
-            );
-          } else if (currentDepth < maxDepth && searchedFolders < maxFolders) {
-            await searchDirectoryWithLimits(fullPath, currentDepth + 1);
-          }
-        }
-      } catch (error) {
-        Logger.warn(
-          {
-            directory: dir,
-            error: extractErrorMessage(error),
-          },
-          'Failed to search local directory for recipes'
-        );
-      }
-    };
-
-    await searchDirectoryWithLimits(workspaceRoot, 0);
->>>>>>> 5a6ba030
 
     Logger.info(
       {
